/**  
 * Copyright (c) 2009 Carnegie Mellon University. 
 *     All rights reserved.
 *
 *  Licensed under the Apache License, Version 2.0 (the "License");
 *  you may not use this file except in compliance with the License.
 *  You may obtain a copy of the License at
 *
 *      http://www.apache.org/licenses/LICENSE-2.0
 *
 *  Unless required by applicable law or agreed to in writing,
 *  software distributed under the License is distributed on an "AS
 *  IS" BASIS, WITHOUT WARRANTIES OR CONDITIONS OF ANY KIND, either
 *  express or implied.  See the License for the specific language
 *  governing permissions and limitations under the License.
 *
 * For more about this software visit:
 *
 *      http://www.graphlab.ml.cmu.edu
 *
 */


#include <unistd.h> 
#include <sys/param.h>
#include <stdlib.h>
#include <sys/types.h>
#include <sys/socket.h>
#include <ifaddrs.h>
#include <netinet/in.h>

#include <map>
#include <sstream>

#include <boost/unordered_map.hpp>
#include <boost/bind.hpp>
//#include <graphlab/logger/assertions.hpp>
#include <graphlab/util/stl_util.hpp>
#include <graphlab/util/net_util.hpp>
#include <graphlab/metrics/metrics.hpp>

#include <graphlab/rpc/dc.hpp>
#include <graphlab/rpc/dc_tcp_comm.hpp>
#include <graphlab/rpc/dc_sctp_comm.hpp>

#include <graphlab/rpc/dc_stream_receive.hpp>
#include <graphlab/rpc/dc_buffered_stream_send2.hpp>
#include <graphlab/rpc/reply_increment_counter.hpp>
#include <graphlab/rpc/dc_services.hpp>

namespace graphlab {

namespace dc_impl {


bool thrlocal_resizing_array_key_initialized = false;
pthread_key_t thrlocal_resizing_array_key;

bool thrlocal_sequentialization_key_initialized = false;
pthread_key_t thrlocal_sequentialization_key;

struct dc_tls_data{
  resizing_array_sink ras;
  boost::iostreams::stream<resizing_array_sink_ref> strm;    
  
  dc_tls_data(): ras(128),strm(ras){ };
  ~dc_tls_data() {
    strm.flush();
    free(ras.c_str());
  }
  
};

boost::iostreams::stream<resizing_array_sink_ref>& 
get_thread_local_stream() {
  dc_tls_data* curptr = reinterpret_cast<dc_tls_data*>(
                        pthread_getspecific(thrlocal_resizing_array_key));
  if (curptr != NULL) {
    if (curptr->ras.buffer_size > 65536) curptr->ras.clear(1024);
    else curptr->ras.clear();
    return curptr->strm;
  }
  else {
    dc_tls_data* ras = new dc_tls_data;
    int err = pthread_setspecific(thrlocal_resizing_array_key, ras);
    ASSERT_EQ(err, 0);
    return ras->strm;
  }
}

void thrlocal_destructor(void* v){ 
  dc_tls_data* s = reinterpret_cast<dc_tls_data*>(v);
  if (s != NULL) {
    delete s;
  }
  pthread_setspecific(thrlocal_resizing_array_key, NULL);
}
}

unsigned char distributed_control::set_sequentialization_key(unsigned char newkey) {
  size_t oldval = reinterpret_cast<size_t>(pthread_getspecific(dc_impl::thrlocal_sequentialization_key));
  size_t newval = newkey;
  pthread_setspecific(dc_impl::thrlocal_sequentialization_key, reinterpret_cast<void*>(newval));
  assert(oldval < 256);
  return (unsigned char)oldval;
}

unsigned char distributed_control::new_sequentialization_key() {
  size_t oldval = reinterpret_cast<size_t>(pthread_getspecific(dc_impl::thrlocal_sequentialization_key));
  size_t newval = (oldval + 1) % 256;
  pthread_setspecific(dc_impl::thrlocal_sequentialization_key, reinterpret_cast<void*>(newval));
  assert(oldval < 256);
  return (unsigned char)oldval;
}

unsigned char distributed_control::get_sequentialization_key() {
  size_t oldval = reinterpret_cast<size_t>(pthread_getspecific(dc_impl::thrlocal_sequentialization_key));
  assert(oldval < 256);
  return (unsigned char)oldval;
}

static std::string get_working_dir() {
#ifdef _GNU_SOURCE
  char* path = get_current_dir_name();
  assert(path != NULL);
  std::string ret = path;
  free(path);
#else
  char path[MAXPATHLEN];
  assert(getcwd(path, MAXPATHLEN) != NULL);
  std::string ret = path;
#endif
  return ret;
}

distributed_control::~distributed_control() {
  distributed_services->full_barrier();
  logstream(LOG_INFO) << "Shutting down distributed control " << std::endl;
  
  size_t bytessent = bytes_sent();
<<<<<<< HEAD
  for (size_t i = 0;i < senders.size(); ++i) {
    senders[i]->shutdown();
    delete senders[i];
=======
  if (single_sender == false) {
    for (size_t i = 0;i < senders.size(); ++i) {
      senders[i]->flush();
      senders[i]->shutdown();
      delete senders[i];
    }
  }
  else {
    senders[0]->shutdown();
    delete senders[0];
>>>>>>> 3d0a850c
  }
  
  comm->close();
  size_t bytesreceived = bytes_received();
  for (size_t i = 0;i < receivers.size(); ++i) {
    receivers[i]->shutdown();
    delete receivers[i];
  }
  senders.clear();
  receivers.clear();
  // shutdown function call handlers
  for (size_t i = 0;i < fcallqueue.size(); ++i) fcallqueue[i].stop_blocking();
  fcallhandlers.join();
  logstream(LOG_INFO) << "Bytes Sent: " << bytessent << std::endl;
  logstream(LOG_INFO) << "Calls Sent: " << calls_sent() << std::endl;
  logstream(LOG_INFO) << "Network Sent: " << network_bytes_sent() << std::endl;
  logstream(LOG_INFO) << "Bytes Received: " << bytesreceived << std::endl;
  logstream(LOG_INFO) << "Calls Received: " << calls_received() << std::endl;
  
  delete comm;

}
  

void distributed_control::exec_function_call(procid_t source,
                                            unsigned char packet_type_mask,
                                            const char* data,
                                            const size_t len) {
  // not a POD call
  if ((packet_type_mask & POD_CALL) == 0) {
    // extract the dispatch function
    boost::iostreams::stream<boost::iostreams::array_source> strm(data, len);
    iarchive arc(strm);
    size_t f;
    arc >> f;
    // a regular funcion call
    dc_impl::dispatch_type dispatch = (dc_impl::dispatch_type)f;
    dispatch(*this, source, packet_type_mask, strm);
  }
  else {
    dc_impl::dispatch_type2 dispatch2 = *reinterpret_cast<const dc_impl::dispatch_type2*>(data);
    dispatch2(*this, source, packet_type_mask, data, len);
  }
  if ((packet_type_mask & CONTROL_PACKET) == 0) inc_calls_received(source);
}

void distributed_control::deferred_function_call_chunk(char* buf, size_t len) {
  fcallqueue[random::fast_uniform<size_t>(0, fcallqueue.size() - 1)].
      enqueue(function_call_block(buf, len, true));
}

void distributed_control::deferred_function_call(const dc_impl::packet_hdr& hdr,
                                                char* buf, size_t len,char* chunk,
                                                atomic<size_t>* refctr) {

  if (hdr.sequentialization_key == 0) {
    // fcallqueue[random::fast_uniform<size_t>(0, fcallqueue.size() - 1)].
    //   enqueue_conditional_signal(function_call_block(source, hdr, buf, len), buffer_size_wait);
    fcallqueue[random::fast_uniform<size_t>(0, fcallqueue.size() - 1)].
      enqueue(function_call_block(hdr.packet_type_mask, hdr.src, buf, len, chunk, refctr));

  }
  else {
    fcallqueue[hdr.sequentialization_key % fcallqueue.size()].
      enqueue(function_call_block(hdr.packet_type_mask, hdr.src, buf, len, chunk, refctr));
  }
}

void distributed_control::process_fcall_block(function_call_block &fcallblock) {
  if (fcallblock.is_chunk == false) {
    exec_function_call(fcallblock.source, fcallblock.packet_mask,
                       fcallblock.data, fcallblock.len);
    if (fcallblock.chunk_ref_counter != NULL) {
      if (fcallblock.chunk_ref_counter->dec() == 0) {
        delete fcallblock.chunk_ref_counter;
        free(fcallblock.chunk_src);
      }
    }
  }
  else {
    //parse the data in fcallblock.data
    char* data = fcallblock.data;
    size_t remaininglen = fcallblock.len;
    atomic<size_t>* refctr = new atomic<size_t>();
    refctr->inc();
    
    while(remaininglen > 0) {
      ASSERT_GE(remaininglen, sizeof(dc_impl::packet_hdr));
      dc_impl::packet_hdr* hdr = reinterpret_cast<dc_impl::packet_hdr*>(data);
      if ((hdr->packet_type_mask & CONTROL_PACKET) == 0) {
        global_bytes_received[hdr->src].inc(hdr->len);
      }
      refctr->inc();
      deferred_function_call(*hdr, data + sizeof(dc_impl::packet_hdr),
                             hdr->len, fcallblock.data, refctr);
      data += sizeof(dc_impl::packet_hdr) + hdr->len;
      remaininglen -= sizeof(dc_impl::packet_hdr) + hdr->len;
    }

    // decrement reference counter
    if (refctr->dec() == 0) {
      delete refctr;
      free(data);
    }
  }
}

void distributed_control::fcallhandler_loop(size_t id) {
  // pop an element off the queue
//  float t = lowres_time_seconds();
  while(1) {
    fcallqueue[id].wait_for_data();
    if (fcallqueue[id].is_alive() == false) break;
    
    std::deque<function_call_block> q;
    fcallqueue[id].swap(q);
    while (!q.empty()) {
      function_call_block entry;
      entry = q.front();
      q.pop_front();
      
      process_fcall_block(entry);
    }
    //  std::cerr << "Handler " << id << " died." << std::endl;
  }
}
  

std::map<std::string, std::string> 
  distributed_control::parse_options(std::string initstring) {
  std::map<std::string, std::string> options;
  std::replace(initstring.begin(), initstring.end(), ',', ' ');
  std::replace(initstring.begin(), initstring.end(), ';', ' ');        
  std::string opt, value;
  // read till the equal
  std::stringstream s(initstring);
  while(s.good()) {
    getline(s, opt, '=');
    if (s.bad() || s.eof()) break;
    getline(s, value, ' ');
    if (s.bad()) break;
    options[trim(opt)] = trim(value);
  }
  return options;
}

void distributed_control::init(const std::vector<std::string> &machines,
            const std::string &initstring,
            procid_t curmachineid,
            size_t numhandlerthreads,
            dc_comm_type commtype) {
  rpc_metrics = metrics("RPC");
  
  // initialize thread local storage
  if (dc_impl::thrlocal_resizing_array_key_initialized == false) {
    dc_impl::thrlocal_resizing_array_key_initialized = true;
    int err = pthread_key_create(&dc_impl::thrlocal_resizing_array_key, 
                        dc_impl::thrlocal_destructor);
    ASSERT_EQ(err, 0);
  }
  
  if (dc_impl::thrlocal_sequentialization_key_initialized == false) {
    dc_impl::thrlocal_sequentialization_key_initialized = true;
    int err = pthread_key_create(&dc_impl::thrlocal_sequentialization_key, NULL);
    ASSERT_EQ(err, 0);
  }

  //-------- Initialize the full barrier ---------
  full_barrier_in_effect = false;
  procs_complete.resize(machines.size());
  //-----------------------------------------------
  
  // parse the initstring
  std::map<std::string,std::string> options = parse_options(initstring);

  if (commtype == TCP_COMM) {
    comm = new dc_impl::dc_tcp_comm();
    std::cerr << "TCP Communication layer constructed." << std::endl;
  }
  else if (commtype == SCTP_COMM) {
    #ifdef HAS_SCTP
    comm = new dc_impl::dc_sctp_comm();
    std::cerr << "SCTP Communication layer constructed." << std::endl;
    #else
    logger(LOG_FATAL, "SCTP support was not compiled");
    #endif
  }
  else {
    ASSERT_MSG(false, "Unexpected value for comm type");
  }
  global_calls_sent.resize(machines.size());
  global_calls_received.resize(machines.size());
  global_bytes_received.resize(machines.size());
  fcallqueue.resize(numhandlerthreads);
  // create the receiving objects
  if (comm->capabilities() && dc_impl::COMM_STREAM) {
    for (procid_t i = 0; i < machines.size(); ++i) {
      receivers.push_back(new dc_impl::dc_stream_receive(this));
      senders.push_back(new dc_impl::dc_buffered_stream_send2(this, comm, i));
    }
  }
  // create the handler threads
  // store the threads in the threadgroup
  for (size_t i = 0;i < numhandlerthreads; ++i) {
    fcallhandlers.launch(boost::bind(&distributed_control::fcallhandler_loop, 
                                      this, i));
  }

  
  // set the local proc values
  localprocid = curmachineid;
  localnumprocs = machines.size();
  
  // construct the services
  distributed_services = new dc_services(*this);
  
  // start the machines
  comm->init(machines, options, curmachineid, 
              receivers); 

  compute_master_ranks();
}

size_t distributed_control::set_sender_option(std::string opt, size_t value) {
  size_t oldval = 0;
  // we assume that all senders are identical
  for (size_t i = 0;i < senders.size(); ++i) {
    oldval = senders[i]->set_option(opt, value);
  }
  return oldval;
}

dc_services& distributed_control::services() {
  return *distributed_services;
}


void distributed_control::barrier() {
  distributed_services->barrier();
}

void distributed_control::flush() {
  for (procid_t i = 0;i < senders.size(); ++i) {
    if (senders[i]->channel_active(i)) senders[i]->flush();
  }
}


void distributed_control::compute_master_ranks() {
  uint32_t local_ip = get_local_ip();
  std::string localipandpath = tostr(local_ip) + get_working_dir();
  std::vector<std::string> ipandpath(numprocs());
  ipandpath[procid()] = localipandpath;
  all_gather(ipandpath);
  for(procid_t i = 0; i < ipandpath.size(); ++i) {
    if(ipandpath[i] == localipandpath) {
      masterid = i;
      break;
    }
  }
}

 /*****************************************************************************
                      Implementation of Full Barrier
*****************************************************************************/
/* It is unfortunate but this is copy paste code from dc_dist_object.hpp
  I thought for a long time how to implement this without copy pasting and 
  I can't think of a simple enough solution.
  
  Part of the issue is that the "context" concept was not built into to the
  RPC system to begin with and is currently folded in through the dc_dist_object system.
  As a result, the global context becomes very hard to define properly.
  Including a dc_dist_object as a member only resolves the high level contexts
  such as barrier, broadcast, etc which do not require intrusive access into
  deeper information about the context. The full barrier however, requires deep
  information about the context which cannot be resolved easily.
*/

/**
This barrier ensures globally across all machines that
all calls issued prior to this barrier are completed before
returning. This function could return prematurely if
other threads are still issuing function calls since we
cannot differentiate between calls issued before the barrier
and calls issued while the barrier is being evaluated.
*/
void distributed_control::full_barrier() {
  // gather a sum of all the calls issued to machine 0
  std::vector<size_t> calls_sent_to_target(numprocs(), 0);
  for (size_t i = 0;i < numprocs(); ++i) {
    calls_sent_to_target[i] = global_calls_sent[i].value;
  }
  
  // tell node 0 how many calls there are
  std::vector<std::vector<size_t> > all_calls_sent(numprocs());
  all_calls_sent[procid()] = calls_sent_to_target;
  all_gather(all_calls_sent, true);
  
  // get the number of calls I am supposed to receive from each machine
  calls_to_receive.clear(); calls_to_receive.resize(numprocs(), 0);
  for (size_t i = 0;i < numprocs(); ++i) {
    calls_to_receive[i] += all_calls_sent[i][procid()];
//    std::cout << "Expecting " << calls_to_receive[i] << " calls from " << i << std::endl;
  }
  // clear the counters
  num_proc_recvs_incomplete.value = numprocs();
  procs_complete.clear();
  // activate the full barrier
  full_barrier_in_effect = true;
  __asm("mfence");
  // begin one pass to set all which are already completed
  for (procid_t i = 0;i < numprocs(); ++i) {
    if (global_calls_received[i].value >= calls_to_receive[i]) {
      if (procs_complete.set_bit(i) == false) {
        num_proc_recvs_incomplete.dec();
      }
    }
  }
  
  full_barrier_lock.lock();
  while (num_proc_recvs_incomplete.value > 0) full_barrier_cond.wait(full_barrier_lock);
  full_barrier_lock.unlock();
  full_barrier_in_effect = false;
  barrier();
//   for (size_t i = 0; i < numprocs(); ++i) {
//     std::cout << "Received " << global_calls_received[i].value << " from " << i << std::endl;
//   }
}

std::map<std::string, size_t> distributed_control::gather_statistics(){
    std::map<std::string, size_t> ret;

    std::vector<collected_statistics> stats(numprocs());
    stats[procid()].callssent = calls_sent();
    stats[procid()].bytessent = bytes_sent();
    stats[procid()].network_bytessent = network_bytes_sent();
    gather(stats, 0, true);
    if (procid() == 0) {
      collected_statistics cs;
      for (size_t i = 0;i < numprocs(); ++i) {
        cs.callssent += stats[i].callssent;
        cs.bytessent += stats[i].bytessent;
        rpc_metrics.set_vector_entry_integer("calls_sent", i, stats[i].callssent);
        rpc_metrics.set_vector_entry_integer("bytes_sent", i, stats[i].bytessent);
        rpc_metrics.set_vector_entry_integer("network_bytes_sent", i, stats[i].network_bytessent);
        cs.network_bytessent += stats[i].network_bytessent;
      }
      ret["total_calls_sent"] = cs.callssent;
      ret["total_bytes_sent"] = cs.bytessent;
      ret["network_bytes_sent"] = cs.network_bytessent;
    }
    return ret; 
}

void distributed_control::fill_metrics() {
  std::map<std::string, size_t> ret = gather_statistics();
  if (procid() == 0) {
    rpc_metrics.set_integer("nodes", numprocs());
    rpc_metrics.set_integer("total_calls_sent", ret["total_calls_sent"]);
    rpc_metrics.set_integer("total_bytes_sent", ret["total_bytes_sent"]);
    rpc_metrics.set_integer("total_network_bytes_sent", ret["network_bytes_sent"]);
  }
  total_bytes_sent = ret["total_bytes_sent"];
}

} //namespace graphlab
<|MERGE_RESOLUTION|>--- conflicted
+++ resolved
@@ -138,22 +138,9 @@
   logstream(LOG_INFO) << "Shutting down distributed control " << std::endl;
   
   size_t bytessent = bytes_sent();
-<<<<<<< HEAD
   for (size_t i = 0;i < senders.size(); ++i) {
     senders[i]->shutdown();
     delete senders[i];
-=======
-  if (single_sender == false) {
-    for (size_t i = 0;i < senders.size(); ++i) {
-      senders[i]->flush();
-      senders[i]->shutdown();
-      delete senders[i];
-    }
-  }
-  else {
-    senders[0]->shutdown();
-    delete senders[0];
->>>>>>> 3d0a850c
   }
   
   comm->close();
