// written by Danny Bickson, Aapo Kyrola CMU 
#include <cstdio>
#include <itpp/itbase.h>
#include <itpp/stat/misc_stat.h>

#include <fstream>
#include <cmath>
#include <cstdio>
#include <cfloat>
#include <graphlab/serialization/iarchive.hpp>
#include <graphlab/serialization/oarchive.hpp>

#include <graphlab.hpp>
#include <graphlab/distributed/graph/distributed_graph.hpp>
#include <graphlab/distributed/distributed_control.hpp>
#include <graphlab/distributed/distributed_fullsweep_sdm.hpp>
#include <graphlab/distributed/pushy_distributed_engine.hpp>
#include <graphlab/distributed/distributed_round_robin_scheduler.hpp>


extern "C" {
#include "../../apps/linear_algebra/random.hpp"
};

typedef double  sdouble; 

#include "../../apps/linear_algebra/vecops.hpp"
#include "../../apps/linear_algebra/vecutils.hpp"
#include "../../apps/linear_algebra/itppvecutils.hpp"
#include "../../apps/linear_algebra/prob.hpp"

//#include <itpp/stat/misc_stat.h>
#include <graphlab/schedulers/round_robin_scheduler.hpp>
#include <graphlab/macros_def.hpp>

//run modes
#define ALS_MATRIX 0  //alternating least squares for matrix factorization
#define BPTF_MATRIX 1 //baysian matrix factorization
#define BPTF_TENSOR 2 //bayesian tensor factorization
#define BPTF_TENSOR_MULT 3 //bayesian tensor factorization, with support for multiple edges between pair of ndoes
#define ALS_TENSOR_MULT 4

#define SAMPLE_U_NODE_OFFSET M+N+K
#define SAMPLE_V_NODE_OFFSET M+N+K+1
#define SAMPLE_T_NODE_OFFSET M+N+K+2
#define T_NODE_OFFSET M+N
#define U_NODE_OFFSET 0
#define V_NODE_OFFSET M

#define TIME_OFFSET 1
#define A_U_OFFSET 2
#define A_V_OFFSET 3
#define A_T_OFFSET 4
#define ALPHA_OFFSET 5

#define IS_ROUND_ROBIN_CONSTANT 6
#define MAX_ITERATIONS_CONSTANT 7

const int NUM_ITERATIONS_TO_RUN = 30;

bool BPTF = true;
#define D 30 //diemnsion for U,V
int options;
timer gt;
using namespace itpp;
using namespace std;
bool debug = false;

distributed_control * __dc;

std::vector<edge_id_t> * edges;
std::string infile;

extern bool finish; //defined in convergence.hpp
int iiter = 1;//count number of time zero node run

/* Variables for PMF */
int M,N,K,L;//training size
int Le = 0; //test size
double pU = 10; //regularization for matrix
double pT = 10;
double pV = 10;
double muT = 1;
double * _ones;
vec vones; 
mat eDT; 
mat dp;


/* variables for BPTF */
double nuAlpha = 1;
double Walpha = 1;
double mu0 = 0;
double mu0T = 1;
double nu0 = D;
//double alpha = 0;
double beta = 1;
double beta0 = 1; //TODO
mat W0;
mat W0T;
double iWalpha;
mat iW0;
mat iW0T;
//mat A_U, A_V, A_T;
//vec mu_U, mu_V, mu_T;

bool record_history = false;
int BURN_IN = 20;
bool tensor = true;
double counter[20];

int myprocid;





struct command_line_options {
  size_t ncpus;
  bool prepart;
  std::string scope;
  std::string scheduler;
  std::string basefile;
};

bool parse_command_line(int argc, char** argv, ::command_line_options& opts) {
  // Because typing is painful
  namespace boost_po = boost::program_options;
  // Create a description for this program
  boost_po::options_description
    desc("Denoise a randomly generated image using Gibbs Sampling.");
  // Set the program options
  desc.add_options()
    ("ncpus",  boost_po::value<size_t>(&(opts.ncpus))->default_value(2),
     "Number of cpus to use.")
    ("prepartition",  boost_po::value<bool>(&(opts.prepart))->default_value(false),
     "prepartiton")
    ("scope",
     boost_po::value<std::string>(&(opts.scope))->default_value("edge"),
     "Options are {vertex, edge, full}")
    ("scheduler",
     boost_po::value<std::string>(&(opts.scheduler))->default_value("round_robin"),
     "Options are multiqueue_fifo/round_robin")
    ("basefile",
     boost_po::value<std::string>(&(opts.basefile))->default_value(""),
     "Base input/output graphname");
  // Parse the arguments
  boost_po::variables_map vm;
  boost_po::store(boost_po::parse_command_line(argc, argv, desc), vm);
  boost_po::notify(vm);
  if(vm.count("help")) {
    std::cout << desc << std::endl;
    return false;
  }
  return true;
} // end of parse command line arguments





/** Vertex and edge data types **/
struct vertex_data {
  double pvec[D];
  double rmse;
  int num_edges;
  int rounds;
  vertex_data(){
    memset(pvec, 0, sizeof(double)*D);
    rmse = 0;
    num_edges = 0;
    rounds = 0;
  }
  void save(graphlab::oarchive &oarc) const{
    serialize(oarc, this, sizeof(vertex_data));  
  }
  void load(graphlab::iarchive &iarc) {
    deserialize(iarc, this, sizeof(vertex_data));
  }
}; 

struct edge_data {
  double weight; 
  double time;
  double avgprd;
  edge_data(){ weight = 0; time = 0; avgprd = 0;}
  void save(graphlab::oarchive &oarc) const{
    serialize(oarc, this, sizeof(edge_data));  
  }
  void load(graphlab::iarchive &iarc) {
    deserialize(iarc, this, sizeof(edge_data));  
  }
};

struct multiple_edges{
  std::vector<edge_data> medges;
  void save(graphlab::oarchive &oarc) const{
    oarc << medges;
  }
  void load(graphlab::iarchive &iarc) {
    iarc >> medges;
  }
};

struct QQR{
  mat QQ;
  vec QR;
  QQR(){ QQ = zeros(D,D); QR = zeros(D); };
  void save(graphlab::oarchive &oarc) const{
    oarc << QQ;
    oarc << QR;
  }
  void load(graphlab::iarchive &iarc) {
    iarc >> QQ;
    iarc >> QR;
  }
};

struct mult_QQR{
  std::vector<QQR> vals;
  double rmse;
  mult_QQR(){ rmse = 0;  }
  void save(graphlab::oarchive &oarc) const{
    oarc << vals;
    oarc << rmse;
  }
  void load(graphlab::iarchive &iarc) {
    iarc >> vals;
    iarc >> rmse;
  }
  
};

struct mult_vec{
  std::vector<vec> vals;
  double rmse;
 
  mult_vec(){ rmse = 0; }
  void save(graphlab::oarchive &oarc) const{
    oarc << vals;
    oarc << rmse;
  }
  void load(graphlab::iarchive &iarc) {
    iarc >> vals;
    iarc >> rmse;
  }
};



void agg_MM(const vertex_data & pdata, mat & QQ, vec & QR);
void agg_QQ(const edge_data& edge, const vertex_data & pdata, const vertex_data & other, mat & QQ, vec & QR, int i);
typedef graphlab::graph<vertex_data, multiple_edges> graph_type;
typedef graphlab::distributed_graph<vertex_data, multiple_edges> graph_dtype;
typedef graphlab::types<graph_type> gl_types;
typedef graphlab::types<graph_dtype> gl_dtypes;
graph_type g;
graph_dtype * dg = NULL;
graph_type g1;
//gl_types::thread_shared_data sdm;


double get_rmse(const vertex_data & v){
  return v.rmse;
}


void sync_MMT(size_t index, const gl_dtypes::ishared_data& shared_data,
              gl_dtypes::iscope& scope, graphlab::any& new_data) {

  if (scope.vertex()%10000 == 0)   printf("begin: sync_MMT %d %ld\n", myprocid, scope.vertex());
  timer t;
  t.start();
  bool debug = false;
  /* GET current vertex data */

  
  const vertex_data& vdata = scope.const_vertex_data();
 
  QQR& newdata = new_data.as<QQR>();

  
  /* CALCULATE new value */
  if (debug&& ((int)scope.vertex() == 0 || (int)scope.vertex() == M-1 || (int)scope.vertex() == M || (int)scope.vertex() == M+N-1)){
    printf("MMT entering %s node  %d for time: %d\n", (((int)scope.vertex() < M) ? "movie":"user"), (int)scope.vertex(), (int)index);   
    debug_print_vec((((int)scope.vertex() < M) ? "V " : "U") , vdata.pvec, D);
  }

  assert((int)scope.vertex() < M+N);


  agg_MM(vdata, newdata.QQ, newdata.QR);
            
  if (debug && ((int)scope.vertex() == 0 || (int)scope.vertex() == M-1 || (int)scope.vertex() == M || (int)scope.vertex() == M+N-1))
    std::cout<<"AG MM set col: "<<scope.vertex() <<" " <<newdata.QQ<<" " <<newdata.QR<<" " <<std::endl;

  new_data = newdata;
  ASSERT_GT(sumsum(newdata.QQ), 0);
  counter[3] += t.current_time();
  if (scope.vertex()%10000 == 0)   printf("end: sync_MMT %d %ld\n", myprocid, scope.vertex());
}


void sync_QQR(size_t index, const gl_dtypes::ishared_data& shared_data,
              gl_dtypes::iscope& scope, graphlab::any& new_data) {

  if (scope.vertex() % 10000 == 0) 
        printf("begin: sync_QQR %d %d\n", myprocid, scope.vertex());

  timer t2;
  t2.start();
  bool debug = false;
  /* GET current vertex data */

  //assert((int)index>=0 && (int)index<K);

  const vertex_data& vdata = scope.const_vertex_data();
 
  mult_QQR & newdata = new_data.as<mult_QQR>();
  
  //printf("Vertex id %d rmse = %lf / %lf\n", scope.vertex(), vdata.rmse, newdata.rmse);
  
  newdata.rmse += vdata.rmse;
  
  /* CALCULATE new value */
  if (debug&& ((int)scope.vertex() == 0 || (int)scope.vertex() == M-1 || (int)scope.vertex() == M || (int)scope.vertex() == M+N-1)){
    printf("QQR entering %s node  %u for time: %d\n", (((int)scope.vertex() < M) ? "movie":"user"), (int)scope.vertex(), (int)index);   
    debug_print_vec((((int)scope.vertex() < M) ? "V " : "U") , vdata.pvec, D);
  }

  assert((int)scope.vertex() < M+N);

  //int i=0; 
  // update neighbors 
  edge_list outs = scope.out_edge_ids();
  edge_list ins = scope.in_edge_ids();
  int numedges = vdata.num_edges;

  if (numedges == 0 || K == 1){
    return;
  }

  assert(numedges > 0);
  
  timer t;
  t.start(); 
  counter[0] += t.current_time();

  int i=0;

  if ((int)scope.vertex() < M){
    
    //MOVIE NODES
    foreach(graphlab::edge_id_t oedgeid, outs) {

      const multiple_edges &medges =scope.const_edge_data(oedgeid);
      const vertex_data & pdata = scope.const_neighbor_vertex_data(scope.target(oedgeid)); 
     
      for (int j=0; j< (int)medges.medges.size(); j++){
        const edge_data& edge = medges.medges[j];
        //parse_edge(edge, pdata, Q, vals, i); 
        // if (edge.time != index)
        //      continue;     
        assert(edge.time >= 0 && edge.time < K);
        agg_QQ(edge, vdata, pdata, newdata.vals[(int)edge.time].QQ, newdata.vals[(int)edge.time].QR, i);
            
        if (debug && ((int)scope.vertex() == 0 || (int)scope.vertex() == M-1) && (i==0 || i == numedges-1) && ((int)index ==0 || (int)index == K-1))
          std::cout<<"set col: "<<i<<" " <<newdata.vals[(int)edge.time].QQ<<" " <<newdata.vals[(int)edge.time].QR<<" " <<std::endl;
        i++;
      }   
    }
  }

  else {

    //USER NODES
    foreach(edge_id_t iedgeid, ins) {

      const multiple_edges & medges =scope.const_edge_data(iedgeid);
      const vertex_data  &pdata = scope.const_neighbor_vertex_data(scope.source(iedgeid)); 
   
      for (int j=0; j< (int)medges.medges.size(); j++){
        const edge_data& edge = medges.medges[j];
        //if (edge.time != index)
        //    continue;    

        assert(edge.time >= 0 && edge.time < K);
        agg_QQ(edge, vdata, pdata, newdata.vals[(int)edge.time].QQ, newdata.vals[(int)edge.time].QR, i);
 
        if (debug && ((int)scope.vertex() == M || (int)scope.vertex() == M+N-1) && (i==0 || i == numedges-1) && ((int)index ==0 || (int)index == K-1))
          std::cout<<"set col: "<<i<<" " <<newdata.vals[(int)edge.time].QQ<<" " <<newdata.vals[(int)edge.time].QR<<" " <<std::endl;

        i++;
      }
    }

  }
     
  new_data = newdata;
  //for (int i=0; i<K; i++){ 
  //    assert(sumsum(newdata.vals[i].QQ)>0);
  //}
  counter[4] += t2.current_time();
  if (scope.vertex() % 10000 == 0)   printf("end: sync_QQR %d %ld (%lf secs)\n", myprocid, scope.vertex(), t2.current_time());
}



size_t RMSE = 0;
static void merge_QQR(size_t index, const gl_dtypes::ishared_data& shared_data,
                      graphlab::any& current_data, const graphlab::any& new_data) {
  const QQR &newd = new_data.as<QQR>();
  QQR &curd = current_data.as<QQR>();
    
  curd.QQ += newd.QQ;
  curd.QR += newd.QR;
  //  std::cout << "*** Merge QQR index:" << index << " curd = " << curd.QR << std::endl;
}
static void merge_mult(size_t index, const gl_dtypes::ishared_data& shared_data,
                       graphlab::any& current_data, const graphlab::any& new_data) {
  const mult_QQR &newd = new_data.as<mult_QQR>();
  mult_QQR &curd = current_data.as<mult_QQR>();
  assert(newd.vals.size() == curd.vals.size() && newd.vals.size() == (unsigned int) K);  
 
  for (unsigned int i=0; i< newd.vals.size(); i++){ 
    curd.vals[i].QQ += newd.vals[i].QQ;
    curd.vals[i].QR += newd.vals[i].QR;
  }
     
  curd.rmse += newd.rmse;
     
  // HACK
  for (int i=0; i<20; i++){
    char  ss_[255];
    sprintf(ss_, "counter_%d", i);
    std::string ss(ss_);
    distributed_metrics::instance(__dc)->set_value(ss, counter[i]);
  }
}


/*void reduce_RMSE(size_t index, const gl_dtypes::ishared_data& shared_data,
                 gl_dtypes::iscope& scope, graphlab::any& new_data) {

  double curval = new_data.as<double>();
  //  double x =  double(curval + scope.const_vertex_data().rmse);
  new_data = double(curval + scope.const_vertex_data().rmse);
     
  //  std::cout << "*** Reduce RMSE index:" << index << " new = " << x << std::endl;
}

static void merge_RMSE(size_t index, const gl_dtypes::ishared_data& shared_data,
                       graphlab::any& current_data, const graphlab::any& new_data) {
  const double & newval = new_data.as<double>();
  double x =  double(newval + current_data.as<double>());
  current_data = double(newval + current_data.as<double>());
  std::cout << "*** merge RMSE index:" << index << " current = " << x<< std::endl;

} */

static void apply_MMT_U(size_t index, const gl_dtypes::ishared_data& shared_data,
                        graphlab::any& current_data, const graphlab::any& new_data) {
  printf("Begin - Apply %d %d: Apply MMT_U\n", myprocid, (int) index);   
  assert(BPTF);
  timer t;
  t.start();
  const vec &Umean = new_data.as<QQR>().QR / M;
   
  const mat &UUT = new_data.as<QQR>().QQ;
  
  double beta0_ = beta0 + M;
  vec mu0_ = zeros(D);
  mu0_ = (beta0*mu0 + M*Umean)/beta0_;
  double nu0_ = nu0 +M;
  vec dMu = mu0 - Umean;
  if (debug)
    cout<<"dMu:"<<dMu<<"beta0: "<<beta0<<" beta0_ "<<beta0_<<" nu0_ " <<nu0_<<" mu0_ " << mu0_<<endl;
  mat UmeanT = zeros(D,D);
  UmeanT = M*(itpp::outer_product(Umean, Umean));
  assert(UmeanT.rows() == D && UmeanT.cols() == D);
  mat dMuT =  zeros(D,D);
  dMuT = (beta0*M/beta0_)*(itpp::outer_product(dMu, dMu));
  mat iW0_ = iW0 + UUT - UmeanT + dMuT;
  mat W0_; 
  bool ret =inv(iW0_, W0_);
  assert(ret);
  mat tmp = (W0_+transpose(W0_))*0.5;
  if (debug)
    cout<<iW0<<UUT<<UmeanT<<dMuT<<W0_<<tmp<<nu0_<<endl;
  mat A_U = wishrnd(tmp, nu0_);
  mat tmp2;  
  ret =  inv(beta0_ * A_U, tmp2);
  assert(ret);
  vec mu_U = mvnrndex(mu0_, tmp2, D);
  if (debug)
    cout<<"Sampling from U" <<A_U<<" "<<mu_U<<" "<<Umean<<" "<<W0_<<tmp<<endl;

  QQR retm;
  retm.QQ = A_U;
  retm.QR = mu_U;
  current_data = retm;
  counter[5] += t.current_time();
  printf("End - Apply %d %d: Apply MMT_U (%lf secs)\n", myprocid, (int) index,
        t.current_time());   
}

static void apply_MMT_V(size_t index, const gl_dtypes::ishared_data& shared_data,
                        graphlab::any& current_data, const graphlab::any& new_data) {

  printf("Begin - Apply MMT %d - %d: Apply MMT_V\n", myprocid,  (int) index);     
  assert(BPTF);
  const vec &Vmean = new_data.as<QQR>().QR/N;
  const mat &VVT = new_data.as<QQR>().QQ;
 
  double beta0_ = beta0 + N;
  vec mu0_ = (beta0*mu0 + N*Vmean)/beta0_;
  double nu0_ = nu0 +N;
  vec dMu = mu0 - Vmean;
  if (debug)
    cout<<"dMu:"<<dMu<<"beta0: "<<beta0<<" beta0_ "<<beta0_<<" nu0_ " <<nu0_<<endl;
  mat VmeanT = zeros(D,D);
  VmeanT = N*(itpp::outer_product(Vmean, Vmean));
  assert(VmeanT.rows() == D && VmeanT.cols() == D);
  mat dMuT = zeros(D,D);
  dMuT =  (beta0*N/beta0_)*itpp::outer_product(dMu, dMu);
  mat iW0_ = iW0 + VVT - VmeanT + dMuT;
  mat W0_=zeros(D,D); 
  bool ret = inv(iW0_, W0_);
  assert(ret);
  mat tmp = (W0_+transpose(W0_))*0.5;
  if (debug)
    cout<<"iW0: "<<iW0<<" VVT: "<<VVT<<" VmeanT: "<<VmeanT<<" dMuT: " <<dMuT<<"W0_"<< W0_<<" tmp: " << tmp<<" nu0_: "<<nu0_<<endl;
  mat A_V = wishrnd(tmp, nu0_);
  mat tmp2; 
  ret = inv(beta0_*A_V, tmp2);
  assert(ret);
  vec mu_V = mvnrndex(mu0_, tmp2, D);
  if (debug)
    cout<<"Sampling from V: A_V" <<A_V<<" mu_V: "<<mu_V<<" Vmean: "<<Vmean<<" W0_: "<<W0_<<" tmp: "<<tmp<<endl;


  QQR retm;
  retm.QQ = A_V;
  retm.QR = mu_V;
  current_data = retm;


  printf("End - Apply MMT %d - %d: Apply MMT_V\n", myprocid,  (int) index);     

}


 

static void apply_func(size_t index,
                       const gl_dtypes::ishared_data& shared_data,
                       graphlab::any& current_data,
                       const graphlab::any& new_data) {

  double rmse = new_data.as<double>();
  rmse = sqrt(rmse/L);
  std::cout << myprocid << ":  TRAIN RMSE is : " << rmse << std::endl;
  
  ASSERT_GT(rmse,0);
  
  // write the final result into the shared data table
  current_data = (double)rmse;
}


static void apply_QQR(size_t index,  const gl_dtypes::ishared_data& sdm,
                      graphlab::any& current_data, const graphlab::any& new_data) {

  printf("Begin - Apply %d: Apply QQR at proc %d\n", (int) index, myprocid);   
  if (debug && ((int)index == 0 || (int)index == K-1)){
    printf("entering time node  %d \n", (int)index);   
  } 


  mult_QQR data = new_data.as<mult_QQR>();
  mult_vec &ret = current_data.as<mult_vec>();
  
  double rmse = data.rmse;
  rmse = sqrt(rmse/L);
  std::cout << "Training RMSE is : " << rmse << std::endl;
  // write the final result into the shared data table
  ret.rmse = rmse;
  
  distributed_metrics::instance(__dc)->set_value("residual", rmse);
  printf("End - Apply %d: Apply QQR at proc %d\n", (int) index, myprocid);   

  if (K == 1)
    return;

  //mult_vec othert = ret; 

  for (int i=0; i<K; i++){
    mat  QQ = data.vals[i].QQ;
    vec  QR = data.vals[i].QR;
    
    
    printf("QQR proc=%d i=%d\n", (int) myprocid, i);  
    assert(i>=0 && i<K);
    if (debug && (i==0 || i == K-1))
      printf("node %d with Q size: %d\n", i, (int)D);



    if (debug && (i == 0 ||i== K-1 )){
      std::cout<<"QQ:"<<data.vals[i].QQ<<std::endl;
      std::cout<<"QR:"<<data.vals[i].QR<<std::endl;
    }

    assert(data.vals[i].QR.size() == D && data.vals[i].QQ.rows() == D && data.vals[i].QQ.cols() == D);
    vec sol;    
    vec out;

    QQR A_T = sdm.get(A_T_OFFSET).as<QQR>();
    assert(A_T.QQ.rows() == D && A_T.QR.size() == D);
    double alpha = sdm.get(ALPHA_OFFSET).as<double>();
    assert(alpha > 0.0001 && alpha < 1000);

    timer t;
    t.start();
    if (i == 0){
      vec t1 = ret.vals[1];
      if (!BPTF){
        QQ = QQ+ 2*eDT;
        bool ret = itpp::ls_solve(QQ, pT*(t1 + vones*muT)+ QR, out);
        assert(ret);
      }
      else {
        mat A_k = 2*A_T.QQ+alpha*QQ;
        mat iAk_;
        bool ret = inv(A_k, iAk_);
        assert(ret);
        vec muk_ = iAk_*(A_T.QQ*(t1 + A_T.QR)+alpha*QR); //TODO
        out = mvnrndex(muk_, iAk_, D);
      }
    }
    else if (i == K-1){
      vec tk_2 = ret.vals[K-2];
      if (!BPTF){
        QQ = QQ + eDT;
        bool ret = itpp::ls_solve(QQ, pT*tk_2 + QR, out);
        assert(ret); 
      }
      else {
        mat A_k = A_T.QQ+alpha*QQ;
        mat iAk_; 
        bool ret = inv(A_k, iAk_);
        assert(ret);
        vec muk_ = iAk_*(A_T.QQ*tk_2+alpha*QR); //TODO
        out = mvnrndex(muk_, iAk_, D);
      }
    }
    else {
      vec tsum = ret.vals[i-1] + ret.vals[i+1];
      if (!BPTF){
        QQ = QQ + 2*eDT;
        bool ret = itpp::ls_solve(QQ, pT*tsum + QR, out);
        assert(ret);
      }
      else {
        mat A_k = 2*A_T.QQ+alpha*QQ;
        mat iAk_;
        bool ret = inv(A_k, iAk_);
        assert(ret);
        vec muk_ = iAk_*(A_T.QQ* tsum +alpha*QR); //TODO
        out = mvnrndex(muk_, iAk_, D);
      }
    }

    //vec2vec(times[i].pvec, out, D);
    //sdm.atomic_set(i, out);

    if (debug && (i == 0|| i == K-1)) 
      std::cout<<out<<std::endl;
    
    assert(QQ.rows() == D && QQ.cols() == D);
    counter[6] += t.current_time();
    //}
    ret.vals[i] = out;

  }


}



void init_self_pot(graphlab::distributed_fullsweep_sdm<gl_dtypes::graph> &sdm){
  //assert(BPTF);

  W0 = eye(D);
  W0T = eye(D);
  iWalpha = 1.0/Walpha;
  iW0 = inv(W0);
  iW0T = inv(W0T);
  nu0 = D;


  printf("nuAlpha=%g, Walpha=%g, mu=%g, muT=%g, nu=%g, "
         "beta=%g, W=%g, WT=%g BURN_IN=%d\n", nuAlpha, Walpha, mu0, 
         mu0T, nu0, beta0, W0(1,1), W0T(1,1), BURN_IN);

  if (tensor || BPTF){
    QQR A_V, A_U, A_T;
    A_U.QQ = eye(D);
    A_V.QQ = eye(D);
    A_T.QQ = eye(D);

    A_U.QR = zeros(D); 
    A_V.QR = zeros(D); 
    A_T.QR = zeros(D);


    sdm.atomic_set(A_U_OFFSET, A_U);
    sdm.atomic_set(A_V_OFFSET, A_V);
    sdm.atomic_set(A_T_OFFSET, A_T);
  }
 
  //test_randn(); 
  //test_wishrnd();
  //test_wishrnd2(); 
  //test_chi2rnd();
  //test_wishrnd3();
  //test_mvnrndex();
}

 
/**
 * pmf APPLICATION CLASS
 */
    
/** CONSTRUCTOR **/
void init_pmf() {
  eDT = itpp::eye(D)*pT;
  _ones = gl::ones(D);
  vones = itpp::ones(D);
}
    
void load_pmf_graph(const char* filename, graph_type * g, bool flag);  
void load_pmf_distgraph(const char* filename, graph_dtype * g, bool test, distributed_control& dc);
//void calc_T(int id,  gl_types::iscope &scope, gl_types::icallback &scheduler, gl_types::ishared_data* shared_data);    
double calc_obj(gl_dtypes::ishared_data &sdm);
void last_iter(gl_dtypes::ishared_data &sdm);


void sample_alpha(double res2, gl_dtypes::ishared_data &sdm){
  //double res;
  //if (!tensor)
  //  res = powf(sdm.get(RMSE).as<double>(),2) * L;

  bool debug = false;
  double res = powf(sdm.get(TIME_OFFSET).as<mult_vec>().rmse,2)*L;
  //assert(res > 0.1);

  printf("res vs. res2 %g %g\n", res, res2); 
  if (res < 0.2)
    res = L * 3;

  // res = res2;
  assert(BPTF);
 
  std::cout << "sample alpha, nualpha = " << nuAlpha << std::endl;
 
 
  if (nuAlpha > 0){
    double nuAlpha_ =nuAlpha+ L;
    mat iWalpha_(1,1);
    iWalpha_.set(0,0, iWalpha + res);
    mat iiWalpha_ = zeros(1,1);
    iiWalpha_ = inv(iWalpha_);
    double alpha = wishrnd(iiWalpha_, nuAlpha_).get(0,0);
    assert(alpha != 0);

    if (debug)
      cout<<"Sampling from alpha" <<nuAlpha_<<" "<<iWalpha<<" " <<iiWalpha_<<" "<<alpha<<endl;
    printf("sampled alpha is %g\n", alpha); 
    sdm.atomic_set(ALPHA_OFFSET, alpha);
  }
 

}


mat calc_MMT(int start_pos, int end_pos, vec &Umean){

  int batchSize = 1000;
  mat U = zeros(batchSize, D);
  mat MMT = zeros(D,D);
  int cnt = 0;
  timer t;

  for (int i=start_pos; i< end_pos; i++){
    if ((i-start_pos) % batchSize == 0){
      U.zeros();
      cnt = 1;
    }

    vertex_data * data= &g.vertex_data(i);
    vec* tmp = vec2vec(data->pvec, D);
    vec mean = *tmp;
    delete tmp;
    Umean += mean;
    //Q.set_col(k, ret);
    t.start(); 
    for (int s=0; s<D; s++)
      U(i%batchSize,s)=mean(s);
    if (debug && (i==start_pos || i == end_pos-1))
      std::cout<<" clmn "<<i<< " vec: " << mean <<std::endl;

    if ((cnt  == batchSize) || (cnt < batchSize && i == end_pos-1)){
      MMT = MMT+transpose(U)*U;
    }
    counter[8] += t.current_time();
    cnt++;
  }
  Umean /= (end_pos-start_pos);
  if (debug)
    cout<<"mean: "<<Umean<<endl;

  assert(MMT.rows() == D && MMT.cols() == D);
  assert(Umean.size() == D);
  return MMT;
}





mat calc_DT(gl_dtypes::ishared_data &sdm){

  assert(tensor);

  mat T = zeros(D, K);
  mult_vec tvec = sdm.get(TIME_OFFSET).as<mult_vec>();
  for (int i=0; i<K; i++){
    vec tmp = tvec.vals[i];
    T.set_col(i,tmp);
  }
  
  mat diff = zeros(D,K-1);
  for (int i=0; i<K-1; i++){
    diff.set_col(i , T.get_col(i) - T.get_col(i+1));
  }
  if (debug)
    cout<<"T:"<<T<<" diff: " << diff<<endl;
  
  return diff;

}

void sample_T(gl_dtypes::ishared_data& sdm){
  assert(BPTF);
  assert(tensor);

  double beta0_ = beta0 + 1;
  mult_vec tvec = sdm.get(TIME_OFFSET).as<mult_vec>();
  vec pvec = tvec.vals[0];
  vec mu0_ = (pvec + beta0*mu0T)/beta0_;
  double nu0_ = nu0 +K;
  //vec dMu = mu0 - Umean;
  if (debug){
    cout<<"beta0_ " << beta0_ << " beta0: " << beta0 << " nu0_ " << nu0_ << endl;
  } 

  mat dT = calc_DT(sdm);
  vec dTe = pvec - mu0T;
  mat iW0_ = iW0T + dT*transpose(dT) + (beta0/beta0_)*(itpp::outer_product(dTe,dTe));
  
  mat W0_;
  bool ret =inv(iW0_, W0_);
  assert(ret);
  mat tmp = W0_+transpose(W0_)*0.5;
  QQR A_T;
  A_T.QQ = wishrnd(tmp, nu0_);

  mat tmp2 ;
  ret = inv(beta0_*A_T.QQ, tmp2);
  assert(ret);
  A_T.QR = mvnrndex(mu0_, tmp2, D);
  if (debug)
    cout<<"Sampling from T: A_T" <<A_T.QQ<<" mu_V: "<<A_T.QR<<" W0_: "<<W0_<<" tmp: "<<tmp<<endl;
  
  sdm.atomic_set(A_T_OFFSET, A_T);
}


/*
  void T_update_function(gl_types::iscope &scope, gl_types::icallback &scheduler, gl_types::ishared_data* shared_data) {

  assert(tensor);

  int id = scope.vertex() - M-N;
  assert(id >=0 && id < K); 
  if (debug && (id == 0 || id == K-1)){
  printf("entering time node  %d \n", id);   
  } 
  if (K > 1)
  calc_T(id, scope, scheduler, shared_data); 
  }*/

double calc_rmse(graph_type * _g, bool test, double & res, gl_dtypes::ishared_data& sdm){
  printf("Begin RMSE: %d\n", myprocid);
  if (test && Le == 0)
    return NAN;
   
  res = 0;
  double RMSE = 0;
  int e = 0;

  mult_vec tvec;
  if (tensor) 
    tvec = sdm.get(TIME_OFFSET).as<mult_vec>();

  for (int i=M; i< M+N; i++){ //TODO: optimize to start from N?
    vertex_data * data = &dg->vertex_data(i);
    foreach(edge_id_t iedgeid, _g->in_edge_ids(i)) {
         
      multiple_edges & edges = _g->edge_data(iedgeid);
      vertex_data * pdata = &dg->vertex_data(_g->source(iedgeid)); 
      for (int j=0; j< (int)edges.medges.size(); j++){       
 
        edge_data & edge = edges.medges[j];
        assert(edge.weight != 0);
        assert(edge.time < K);
        double sum = 0; 
        double add ;
        if (tensor) {
          double* tmp = vec2vec(&tvec.vals[(int)edge.time]);
          add = gl::rmse(data->pvec, pdata->pvec, tmp, D, edge.weight, sum);
          delete [] tmp;
        }
        else  {
          add = gl::rmse(data->pvec, pdata->pvec, NULL, D, edge.weight, sum);
        }
           
        assert(sum != 0);         
        //if (BPTF && iiter > BURN_IN)
        //   edge.avgprd += sum;

        if (debug && (i== M || i == M+N-1) && (e == 0 || e == (test?Le:L)))
          cout<<"RMSE:"<<i <<"u1"<< *vec2vec(data->pvec, D) << " v1 "<< *vec2vec(pdata->pvec, D)<<endl; 
        //assert(add<25 && add>= 0);
       
        //if (BPTF && iiter > BURN_IN){
        //  add = pow((edge.avgprd / (iiter - BURN_IN)) - edge.weight, 2);
        //}
         
        RMSE+= add;
        e++;
      }
    }
  }
  res = RMSE;
  assert(e == (test?Le:L));
  printf("End RMSE: %d\n", myprocid);
  return sqrt(RMSE/(double)e);

}


void parse_edge(const edge_data& edge, const vertex_data & pdata, mat & Q, vec & vals, int i, const mult_vec & tvec){
        
  double buf[D];  
  double * pbuf = buf; 

  assert(edge.weight != 0);

  if (tensor){
    dot2(const_cast<double*>(pdata.pvec),  tvec.vals[(int)edge.time], buf, D);  
  }
  else {
    pbuf = const_cast<double*>(pdata.pvec);
  }
 
  for (int j=0; j<D; j++){
    Q.set(j,i, pbuf[j]); 
  }
  vals[i] = edge.weight;
}
 
void agg_QQ(const edge_data& edge, const vertex_data & pdata, const vertex_data & other, mat & QQ, vec & QR, int i){
        

  assert(tensor);
  assert(edge.weight != 0);

  vec tt = dot(pdata.pvec, other.pvec, D);  
  QQ += outer_product(tt,tt); 
  QR += tt*edge.weight;
  assert(QQ.rows() == D && QQ.cols() == D && QR.size() == D);
}
void agg_MM(const vertex_data & pdata, mat & QQ, vec & QR){
        

  assert(BPTF);
  vec* tmp = vec2vec((double*)pdata.pvec, D);
  vec tt = *tmp;
  delete tmp;
  QQ += outer_product(tt,tt); 
  QR += tt;
        
  assert(QQ.rows() == D && QQ.cols() == D && QR.size() == D);
}
 
int count_edges(graphlab::edge_list es){
  int cnt = 0; 
  for (int j=0; j< (int)es.size(); j++){
    cnt += dg->edge_data(es[j]).medges.size();
  }
  return cnt;
}


/***
 * UPDATE FUNCTION
 */
void pmf_update_function(gl_dtypes::iscope &scope, 
                         gl_dtypes::icallback &scheduler,
                         gl_dtypes::ishared_data* sdm) {
    

  bool debug = false;
  /* GET current vertex data */

  vertex_data& vdata = scope.vertex_data();
 
  if (scope.vertex() % 10000 == 0) printf("Update: %ld\n", scope.vertex());
  
  /* CALCULATE new value */
  if (debug&& (scope.vertex() == 0 || (int)scope.vertex() == M-1 || (int)scope.vertex() == M || (int)scope.vertex() == M+N-1)){
    printf("entering %s node  %u \n", (((int)scope.vertex() < M) ? "movie":"user"), (int)scope.vertex());   
    debug_print_vec((((int)scope.vertex() < M) ? "V " : "U") , vdata.pvec, D);
  }

  ASSERT_LE(scope.vertex(), M+N);

  vdata.rmse = 0;

 
  //int i=0; 
  // update neighbors 
  edge_list outs = scope.out_edge_ids();
  edge_list ins = scope.in_edge_ids();
  int numedges = vdata.num_edges;

  if (numedges == 0){
    return;
  }

  //assert(outs.size() == 0 || ins.size() == 0);   
  assert(numedges > 0);

  timer t;
  t.start(); 
  mat Q(D,numedges);
  vec vals(numedges);
  counter[0] += t.current_time();
  mult_vec tvec;
  if (tensor)
    tvec = sdm->get(TIME_OFFSET).as<mult_vec>();

  int i=0;

  if ((int)scope.vertex() < M){
    
    //MOVIE NODES
    foreach(graphlab::edge_id_t oedgeid, outs) {

      const multiple_edges &medges =scope.const_edge_data(oedgeid);
      const vertex_data & pdata = scope.const_neighbor_vertex_data(scope.target(oedgeid)); 
     
      for (int j=0; j< (int)medges.medges.size(); j++){
        const edge_data& edge = medges.medges[j];
        parse_edge(edge, pdata, Q, vals, i, tvec); 
     
        if (debug && ((int)scope.vertex() == 0 || (int)scope.vertex() == M-1) && (i==0 || i == numedges-1))
          std::cout<<"set col: "<<i<<" " <<Q.get_col(i)<<" " <<std::endl;
        i++;
        //if (tensor) 
        //  scheduler.add_task(gl_types::update_task(edge.time+M+N,
        //                         T_update_function),1);
      }   
           
      // scheduler.add_task(gl_types::update_task(scope.target(oedgeid),
      //                             pmf_update_function),1);
         
            
    }
  }

  else {


    //USER NODES
    foreach(edge_id_t iedgeid, ins) {

      const vertex_data&  pdata = scope.const_neighbor_vertex_data(scope.source(iedgeid)); 
      multiple_edges & medges =scope.edge_data(iedgeid);
      for (int j=0; j< (int)medges.medges.size(); j++){
        edge_data& edge = medges.medges[j];
        parse_edge(edge, pdata, Q, vals, i, tvec); 
     
        if (debug && ((int)scope.vertex() == M || (int)scope.vertex() == M+N-1) && (i==0 || i == numedges-1))
          std::cout<<"set col: "<<i<<" " <<Q.get_col(i)<<" " <<std::endl;

        i++;
        //if (tensor) scheduler.add_task(gl_types::update_task(edge.time+M+N,
        //                         T_update_function),1);
        double sum;     
        double trmse;
              
        if (tensor) {
          double *tmp = vec2vec(&tvec.vals[(int)edge.time]);
          trmse = gl::rmse(vdata.pvec, const_cast<double*>(pdata.pvec), tmp, D, edge.weight, sum);
          delete [] tmp;
        }
        else {
          trmse = gl::rmse(vdata.pvec, const_cast<double*>(pdata.pvec), NULL, D, edge.weight, sum);
        }
              
        assert(sum != 0);
        if (BPTF && iiter > BURN_IN){
          edge.avgprd += sum;       
          trmse = pow((edge.avgprd / (iiter - BURN_IN)) - edge.weight, 2);
        }
        vdata.rmse += trmse; 
 
     
      }
      
      //scheduler.add_task(gl_types::update_task(scope.target(iedgeid),
      //                           pmf_update_function),1);
      //vertex_data->rmse += gl::rmse(vertex_data->pvec, pdata->pvec, D, edge->weight);
    }

  }
  assert(i == numedges);
     

  vec result;
      
  if (!BPTF){
    t.start();
    bool ret = itpp::ls_solve(Q*itpp::transpose(Q)+eDT, Q*vals, result);
    if (debug && scope.vertex() == 0)
      cout<<"Q:"<<Q<<endl;
    //assert(result.size() == D);     
    assert(ret);
    counter[3] += t.current_time();
  }
  else {

    QQR A = sdm->get((int)scope.vertex() < M ? A_U_OFFSET: A_V_OFFSET).as<QQR>();
    assert(Q.rows() == D && sumsum(A.QQ) > 0);
    t.start();
    mat iAi_;
    double alpha = sdm->get(ALPHA_OFFSET).as<double>();
    counter[16]+= t.current_time();

    assert(alpha > 0.00001 && alpha < 10000);
    bool ret =inv(A.QQ + alpha *  Q*itpp::transpose(Q), iAi_);
    counter[10]+= t.current_time();
    assert(ret);
    t.start();
    vec mui_ =  iAi_*(A.QQ*A.QR + alpha * Q * vals);
    counter[11]+= t.current_time();
       
    t.start();
    result = mvnrndex(mui_, iAi_, D); 
    assert(result.size() == D);
    counter[9] += t.current_time();
  }

  if (debug && ((int)scope.vertex() < 2 || (int)scope.vertex() == M-1 || (int)scope.vertex() == M || (int)scope.vertex() == M+N-1)){
    std::cout <<(BPTF?"BPTF":"ALS")<<" Q: " << Q << " result: " << result << " edges: " << i << std::endl;
  }
      
  for (i=0; i<D; i++){
    vdata.pvec[i] =result[i];
    //if (record_history) 
    //   vertex_data->agg[i] = 0.8*vertex_data->agg[i] + 0.2*result[i];
  }

  if (scope.vertex() == M+N-1)
    last_iter(*sdm);

  vdata.rounds++;
    
  if (sdm->get_constant(IS_ROUND_ROBIN_CONSTANT).as<bool>() == false) {
    if (vdata.rounds < (int) sdm->get_constant(MAX_ITERATIONS_CONSTANT).as<size_t>()) {
      gl_dtypes::update_task task(scope.vertex(), pmf_update_function);      
      scheduler.add_task(task, 100.0);
    }
  }
}

void last_iter(gl_dtypes::ishared_data &sdm){

  //if (!tensor)
  //  sdm.trigger_sync(RMSE);
  //if (tensor)
  sdm.trigger_sync(TIME_OFFSET);
  if (BPTF){
    sdm.trigger_sync(A_U_OFFSET);
    sdm.trigger_sync(A_V_OFFSET);
  }

  //double rmse = calc_rmse(&g, false, res, false);
  //rmse=0;
  //printf("%g) Iter %s %d  Obj=%g, TRAIN RMSE=%0.4f TEST RMSE=%0.4f.\n", gt.current_time(), BPTF?"BPTF":"ALS", iiter,calc_obj(sdm),  rmse, calc_rmse(&g1, true, res2, true, sdm));
  printf("%g) Iter %s %d  Obj=%g.\n", gt.current_time(), BPTF?"BPTF":"ALS", iiter,calc_obj(sdm));
  iiter++;
  if (iiter == BURN_IN && BPTF){
    printf("Finished burn-in period. starting to aggregate samples\n");
  }
         
  if (BPTF){
    sample_alpha(0, sdm);
    //sample_U();
    //sample_V();
    if (tensor) 
      sample_T(sdm);
  }

   if (myprocid == 0){
    double res2;
    if (g1.num_vertices() > 0){
       ASSERT_EQ(g1.num_vertices(), M+N);
       double test_rmse = calc_rmse(&g1, true, res2, sdm);
       printf("Current result. TEST RMSE= %0.4f.\n", test_rmse);
    }
  }

  printf("Finished last_iter %d\n", myprocid);
}



double calc_obj(gl_dtypes::ishared_data &sdm){
   
  double res = powf(sdm.get(TIME_OFFSET).as<mult_vec>().rmse,2)*L;

  double sumU = 0, sumV = 0, sumT = 0;
  timer t;
  t.start(); 
  /*
    for (int i=0; i< M; i++){
    vertex_data * data = &g.vertex_data(i);
    sumU += gl::square_sum(data->pvec, D);
    } 

    for (int i=M; i< M+N; i++){
    vertex_data * data = &g.vertex_data(i);
    sumV += gl::square_sum(data->pvec, D);
    } */

  mat T;
  if (tensor){
    T = zeros(D,K);
    const mult_vec  tval = sdm.get(TIME_OFFSET).as<mult_vec>();
    for (int i=0; i<K; i++){
      sumT += pow(norm(tval.vals[i] - vones, 2),2);
      T.set_col(i, tval.vals[i]);
    }
    sumT *= pT;
  }
  counter[7]+= t.current_time();
  
  double obj = (res + pU*sumU + pV*sumV + sumT + (tensor?trace(T*dp*T.transpose()):0)) / 2.0;
  return obj;
}




gl_dtypes::iengine* tengine = NULL;
void barrier_fn(){ 
  std::cout << "Sync Barrier." << std::endl;
  // assert(false);
  /* ((graphlab::pushy_distributed_engine<gl_dtypes::graph,
     graphlab::distributed_scheduler_wrapper<gl_dtypes::graph, 
     graphlab::distributed_round_robin_scheduler<gl_dtypes::graph> >,
     general_scope_factory<gl_dtypes::graph> > *)(tengine))->sync_barrier();
  */
}


 
/** 
 * ==== SETUP AND START
 */
void start(int argc, char ** argv, distributed_control & dc) {
  ::command_line_options o;
  parse_command_line(argc, argv, o);
  __dc = &dc;
  myprocid = dc.procid();
  
 // IMPORTANT: all nodes need to seed random number generator similarly
  graphlab::random::seed(1);
 
  if (o.prepart) { 
    ASSERT_EQ(dc.numprocs(), 1);
    printf("loading data file %s\n", infile.c_str());
    load_pmf_graph(infile.c_str(), &g, false);

    printf("loading data file %s\n", (infile+"e").c_str());
    load_pmf_graph((infile+"e").c_str(),&g1, true);

    distributed_graph<vertex_data,multiple_edges>::partition_graph_tofile(g, o.ncpus, 
                                                                          graphlab::partition_method::PARTITION_RANDOM, infile);
    exit(0);
  }

  if (dc.procid() == 0){
    printf("loading test data file by node %d: %s\n", (infile+"e").c_str(), dc.procid());
    load_pmf_graph((infile+"e").c_str(),&g1, true);
    if (g1.num_vertices() > 0)
       ASSERT_EQ(g1.num_vertices(), N+M);
  }


  
  if (infile.find("netflix-r") != string::npos){
    M=480189; N=17770; K=27; L=99072112; Le=1408395;
  } else if (infile.find("netflix") != string::npos) {
    M=95526; N=3561; K=27; L=3298163; Le = 545177;
  }
  
  
  
  dg = new graph_dtype(dc);
  dg->set_constant_edges(true);

  load_pmf_distgraph(infile.c_str(), dg, false, dc);

  //dg.load(infile, dc);
  
  assert(dg->num_vertices() == (unsigned int) M+N);

  std::cout << M + N << " " << dg->num_vertices() << std::endl;

  dc.barrier();
  //g.distribute(dc);

  graphlab::distributed_fullsweep_sdm<gl_dtypes::graph> sdm(dc, o.ncpus, *dg);

  
  if (o.scheduler == "round_robin") {
    graphlab::pushy_distributed_engine<gl_dtypes::graph,
      graphlab::distributed_scheduler_wrapper<gl_dtypes::graph, 
      graphlab::distributed_round_robin_scheduler<gl_dtypes::graph> >,
      general_scope_factory<gl_dtypes::graph> > *d_engine = new  
      graphlab::pushy_distributed_engine<gl_dtypes::graph,
    graphlab::distributed_scheduler_wrapper<gl_dtypes::graph, 
    graphlab::distributed_round_robin_scheduler<gl_dtypes::graph> >,
    general_scope_factory<gl_dtypes::graph> >(dc, *dg, o.ncpus);
    // d_engine->set_caching(true);
    //d_engine->set_vertex_scope_pushed_updates(true);
    d_engine->set_default_scope(scope_range::EDGE_CONSISTENCY);
    // d_engine->set_max_backlog(1000);
    
    
    d_engine->set_shared_data_manager(&sdm);  
    tengine = d_engine;
  }
  else {
    assert(false);
  }
  //engine=tengine;
  if(tengine == NULL) {
    std::cout << "Unable to construct engine!" << std::endl;
    assert(false);
  }


  dc.barrier();
    

  //sdm.sync(PRIMAL_LOSS);   
  // compute QQ 
  // if (!tensor){ 

  //}
     
    mult_QQR mult;
    for (int i=0; i<K; i++)
      mult.vals.push_back(QQR());
    mult_vec  multret;
    for (int i=0; i<K; i++)
      multret.vals.push_back(ones(D)*0.1);
    //for (int i=0; i<K; i++){

    sdm.set_fullsweep_sync(TIME_OFFSET, sync_QQR, apply_QQR,merge_mult, mult, 100000000, 
                           scope_range::READ_CONSISTENCY,0, M+N);
    sdm.atomic_set(TIME_OFFSET, multret);
  
   if (BPTF){
    sdm.set_fullsweep_sync(A_U_OFFSET, sync_MMT, apply_MMT_U,merge_QQR, QQR(), 400000000,
                           scope_range::VERTEX_READ_CONSISTENCY, 0, M);
    sdm.set_fullsweep_sync(A_V_OFFSET, sync_MMT, apply_MMT_V,merge_QQR, QQR(), 40000000,
                           scope_range::VERTEX_READ_CONSISTENCY, M, M+N);
  }

 
  dp = GenDiffMat(K)*pT ;
 
  if (debug)
    std::cout<<dp<<std::endl;

  /**** CREATE INITIAL TASKS ******/
  
  /*std::vector<vertex_id_t> um;
    std::vector<vertex_id_t> tv;

    
    for (int i=0; i< M+N; i++)
    um.push_back(i);*/
  
  printf(" === %d: num of vertices: %d ====\n", 
         myprocid, int(dg->my_vertices().size()));
  
  // Check max and sum of edges
  size_t sumedges = 0, maxedges = 0;
  foreach(vertex_id_t v, dg->my_vertices()) {
    size_t n = dg->in_edge_ids(v).size() + dg->out_edge_ids(v).size();
    sumedges += n;
    maxedges = std::max(n, maxedges);
  }
  
  
  std::cout << myprocid << ": sum edges: " << sumedges << " max edges: " << maxedges << std::endl;
  
  
  //   tengine->get_scheduler().add_tasks(um, pmf_update_function, 1);
  if (o.scheduler == "round_robin") {
    vertex_id_t zero = 0;
    vertex_id_t Mv = M;

    tengine->get_scheduler().add_task_to_all(pmf_update_function, 1.0);

    tengine->get_scheduler().set_option(scheduler_options::MAX_ITERATIONS, (void*)NUM_ITERATIONS_TO_RUN);
    tengine->get_scheduler().set_option(scheduler_options::DISTRIBUTED_CONTROL, (void*)(&dc));
    tengine->get_scheduler().set_option(scheduler_options::BARRIER, &zero);
    tengine->get_scheduler().set_option(scheduler_options::BARRIER, &Mv);

    sdm.set_constant(IS_ROUND_ROBIN_CONSTANT, bool(true));
  }
  
  
 
  if (dc.procid() == 0){
    /* if (tensor){
       for (int i=M+N; i< M+N+K; i++)
       tv.push_back(i);
       engine->get_scheduler().add_tasks(tv, T_update_function, 1);
       }*/

    printf("%s for %s (%d, %d, %d):%d.  D=%d\n", BPTF?"BPTF":"PTF_ALS", tensor?"tensor":"matrix", M, N, K, L, D);
  
    if (!BPTF) {
      printf("pU=%g, pV=%g, pT=%g, muT=%g, D=%d\n", pU, pV, pT, muT,D);  
    }
  }


  dc.barrier();

  //if (BPTF)
  init_self_pot(sdm); //init anyway
  init_pmf();

  // double res, res2;
  //double rmse =  calc_rmse(&g, false, res, false);
  //printf("complete. Obj=%g, TEST RMSE=%0.4f.\n", calc_obj(sdm), calc_rmse(&g1, true, res2, false, sdm));
  printf("complete. Obj=%g\n", calc_obj(sdm));

  printf("BPTF: %d procid %d \n", (int) BPTF, (int) dc.procid());


  // Have to declare this from all procs
  distributed_metrics::instance(&dc)->set_value("residual", 0.0);
  //distributed_metrics::instance(&dc)->set_value("custom_output_1", 0.0);

  if (dc.procid() == 0) {
    if (BPTF){
      sample_alpha(1*L, sdm);
      //sdm.sync( dg,A_U_OFFSET);
      //sdm.sync( dg,A_V_OFFSET);
      //if (tensor) 
      //  sample_T(sdm);
    }
  //}
  
  //dc.barrier();
<<<<<<< HEAD
 }
=======
 } 
>>>>>>> db2005fe

  if (BPTF){
    sdm.sync_from_local(A_U_OFFSET);
    sdm.sync_from_local(A_V_OFFSET);
  }
<<<<<<< HEAD
  
  if (dc.procid() == 0) {

=======
 
  if (dc.procid() == 0){ 
>>>>>>> db2005fe
     if (BPTF && tensor)
	sample_T(sdm);

     double res2;
    if (g1.num_vertices() > 0){
    ASSERT_EQ(g1.num_vertices() , M+N);
    double test_rmse = calc_rmse(&g1, true, res2, sdm);
    printf("Current result. TEST RMSE= %0.4f.\n", test_rmse);
    }


  } // procid == 0

  dc.barrier();
  /// Timing
  gt.start();



  /**** START GRAPHLAB *****/
  tengine->start();
  dc.barrier();
  if (dc.procid() == 0){
    double runtime = gt.current_time();
    double res2;
    double test_rmse = calc_rmse(&g1, true, res2, sdm);
    printf("Final result. Obj=%g, TEST RMSE= %0.4f.\n", calc_obj(sdm),  test_rmse);
    //distributed_metrics::instance(&dc)->set_value("custom_output_1", test_rmse);
    FILE * statsfile = fopen(".runstats.R", "a");
    fprintf(statsfile,"custom_output_1=%lf\n", test_rmse);
    
    /*
      printf("Final result. Obj=%g, TEST RMSE= %0.4f.\n", calc_obj(sdm),  calc_rmse(&g1, true, res2, sdm));
      sdm.sync(RMSE);
      if (!tensor)
      printf("SDM rmse is: %g\n", sqrt(sdm.get(RMSE).as<double>() / L));
      else  printf("SDM rmse is: %g\n", sqrt(sdm.get(TIME_OFFSET).as<mult_vec>().rmse / L));
    */
    /**** POST-PROCESSING *****/
    printf("Finished in %lf \n", runtime);
      
  
  } 
  dc.barrier();
  
  //timing counters
  for (int i=0; i<20; i++){
    printf("Counters are: %d/%d) %g\n", myprocid, i, counter[i]); 
    // char  ss_[255];
    // sprintf(ss_, "counter_%d", i);
    // std::string ss(ss_);
    // distributed_metrics::instance(&dc)->set_value(ss, counter[i]);

  }


}

template<typename edgedata>
int read_mult_edges(FILE * f, int nodes, graph_type * g, bool symmetry = false){
     

  //typedef typename graph::edge_data_type edge_data;
  bool * flags = NULL;
  if (options == BPTF_TENSOR_MULT || options == ALS_TENSOR_MULT){
    flags = new bool[nodes];
    memset(flags, 0, sizeof(bool)*nodes);
  }
 
  unsigned int e;
  int rc = fread(&e,1,4,f);
  assert(rc == 4);
  printf("Creating %d edges...\n", e);
  assert(e>0);
  int total = 0;
  edgedata* ed = new edgedata[200000];
  int edgecount_in_file = e;
  while(true){
    //memset(ed, 0, 200000*sizeof(edata3));
    rc = (int)fread(ed, sizeof(edgedata), _min(200000, edgecount_in_file - total), f);
    total += rc;

    for (int i=0; i<rc; i++){
      multiple_edges edges;
      edge_data edge;
      assert(ed[i].weight != 0); // && ed[i].weight <= 5);
      assert((int)ed[i].from >= 1 && (int)ed[i].from <= nodes);
      assert((int)ed[i].to >= 1 && (int)ed[i].to <= nodes);
      assert((int)ed[i].to != (int)ed[i].from);
      edge.weight = (double)ed[i].weight;
      edge.time = (double)ed[i].time - 1;
 
      std::pair<bool, edge_id_t> ret;
      if (options != BPTF_TENSOR_MULT && options != ALS_TENSOR_MULT){//no support for specific edge returning on different times
        ret.first = false;
      }
      else if (flags[(int)ed[i].from-1] == true && flags[(int)ed[i].to-1] == true){
        ret = g->find((int)ed[i].from-1, (int)ed[i].to-1);
      }
      else ret.first = false;

      if (ret.first == false){
        edges.medges.push_back(edge); 
        g->add_edge((int)ed[i].from-1, (int)ed[i].to-1, edges); // Matlab export has ids starting from 1, ours start from 0
        if (options == BPTF_TENSOR_MULT || options == ALS_TENSOR_MULT){
          flags[(int)ed[i].from-1] = true;
          flags[(int)ed[i].to-1] = true;
        }
      }
      else {
        g->edge_data(ret.second).medges.push_back(edge);
      }
    } 
    printf(".");
    fflush(0);
    if (rc == 0 || total >= edgecount_in_file)
      break;
  }
  assert(total == (int)e);
  delete [] ed; ed = NULL;
  if (flags != NULL)
    delete[] flags;
  return e;
}



void load_pmf_graph(const char* filename, graph_type * g, bool test) {

  printf("Loading %s %s\n", filename, test?"test":"train");
  FILE * f = fopen(filename, "r");
  if (test && f == NULL){
    printf("skipping test data\n");
    return;
  }

  assert(f!= NULL);

  fread(&M,1,4,f);//movies
  fread(&N,1,4,f);//users/
  fread(&K,1,4,f);//time
  assert(K>=1);
  assert(M>=1 && N>=1); 

  vertex_data vdata;
  gl::ones(vdata.pvec, D, 0.1);

  for (int i=0; i<M; i++){
    //gl::rand(vdata.pvec, D);%TODO
    // g->add_vertex(vdata);
    g->add_vertex(vdata);
    if (debug && (i<= 5 || i == M-1))
      debug_print_vec("U: ", vdata.pvec, D);
  }
   
  for (int i=0; i<N; i++){
    //gl::rand(vdata.pvec, D);
    g->add_vertex(vdata);
    if (debug && (i<=5 || i==N-1))
      debug_print_vec("V: ", vdata.pvec, D);
  }
 
  /* 
     if (!test && tensor){
     //init times
     times = new vertex_data[K];
     vec tones = itpp::ones(D)*(K==1?1:0.1);
     for (int i=0; i<K; i++){
     vec2vec(times[i].pvec ,tones, D);
     g->add_vertex(times[i]);
     if (debug && (i <= 5 || i == K-1))
     debug_print_vec("T: ", times[i].pvec, D);
     }
     }
  */
   int val;
  if (options != BPTF_TENSOR_MULT && options != ALS_TENSOR_MULT)
  	val = read_mult_edges<edata2>(f, M+N, g);
  else
  	val = read_mult_edges<edata3>(f, M+N, g);
 
if (!test)
    L = val;
  else Le = val;

  if (!test && tensor && K>1) 
    edges = new std::vector<edge_id_t>[K]();

  bool normalize = false;
  double normconst = 1;
  if (!strcmp(filename, "netflow") || !strcmp(filename, "netflowe")){
    normconst = 138088872;
    normalize = true;
  }
        

  //verify edges
  for (int i=M; i < M+N; i++){
    foreach(graphlab::edge_id_t eid, g->in_edge_ids(i)){          
      multiple_edges * tedges= &g->edge_data(eid);
      int from = g->source(eid);
      int to = g->target(eid);
      assert(from < M);
      assert(to >= M && to < M+N);

      for (int j=0; j< (int)tedges->medges.size(); j++){
        edge_data * data= &tedges->medges[j];
        assert(data->weight != 0);  
        if (normalize)
          data->weight /= normconst;    
        //assert(data->weight == 1 || data->weight == 2 || data->weight == 3 || data->weight ==4 || data->weight == 5);
        assert(data->time < K);
  
        if (K > 1 && !test && tensor)
          edges[(int)data->time].push_back(eid);
      }
    }
  }
     
  if (!test){
    for (int i=0; i<M+N; i++){
      vertex_data &vdata = g->vertex_data(i);
      if (i < M)
        vdata.num_edges = count_edges(g->out_edge_ids(i));
      else
        vdata.num_edges = count_edges(g->in_edge_ids(i));
    }
  }
   
  if (!test && tensor && K>1){
    int cnt = 0;
    for (int i=0; i<K; i++){
      cnt+= edges[i].size();
    }
    assert(cnt == L);
  }
  fclose(f);
}

//
// DISTRIBUTED GRAPH LOAD
//

template<typename edgedata>
int read_mult_edges_dist(FILE * f, int nodes, graph_dtype * g, bool symmetry = false){
     

  //typedef typename graph::edge_data_type edge_data;
  bool * flags = NULL;
  if (options == BPTF_TENSOR_MULT || options == ALS_TENSOR_MULT){
    flags = new bool[nodes];
    memset(flags, 0, sizeof(bool)*nodes);
  }
 
  unsigned int e;
  int rc = fread(&e,1,4,f);
  assert(rc == 4);
  printf("Creating %d edges...\n", e);
  assert(e>0);
  int total = 0;
  edgedata* ed = new edgedata[200000];
  int edgecount_in_file = e;
  while(true){
    //memset(ed, 0, 200000*sizeof(edata3));
    rc = (int)fread(ed, sizeof(edgedata), _min(200000, edgecount_in_file - total), f);
    total += rc;

    for (int i=0; i<rc; i++){
      multiple_edges edges;
      edge_data edge;
      
          
          assert(ed[i].weight != 0); // && ed[i].weight <= 5);
          assert((int)ed[i].from >= 1 && (int)ed[i].from <= nodes);
          assert((int)ed[i].to >= 1 && (int)ed[i].to <= nodes);
          assert((int)ed[i].to != (int)ed[i].from);
          edge.weight = (double)ed[i].weight;
          edge.time = (double)ed[i].time - 1;
     
          std::pair<bool, edge_id_t> ret;
          if (options != BPTF_TENSOR_MULT && options != ALS_TENSOR_MULT){//no support for specific edge returning on different times
            ret.first = false;
          }
          else if (flags[(int)ed[i].from-1] == true && flags[(int)ed[i].to-1] == true){
            ret = g->find((int)ed[i].from-1, (int)ed[i].to-1);
          }
          else ret.first = false;
    
          if (ret.first == false){
            edges.medges.push_back(edge); 
            g->add_edge((int)ed[i].from-1, (int)ed[i].to-1, edges); // Matlab export has ids starting from 1, ours start from 0
            if (options == BPTF_TENSOR_MULT || options == ALS_TENSOR_MULT){
              flags[(int)ed[i].from-1] = true;
              flags[(int)ed[i].to-1] = true;
            }
          }
          else {
             if (g->owner(ed[i].from-1) == myprocid ||g->owner(ed[i].to-1) == myprocid ) {
                g->edge_data(ret.second).medges.push_back(edge);
            }
          }
      
    } 
    printf(".");
    fflush(0);
    if (rc == 0 || total >= edgecount_in_file)
      break;
  }
  assert(total == (int)e);
  delete [] ed; ed = NULL;
  if (flags != NULL)
    delete[] flags;
  return e;
}




void load_pmf_distgraph(const char* filename, graph_dtype * g, bool test, distributed_control& dc) {
  int myprocid = dc.procid();
  int numprocs = dc.numprocs();
  
  printf("DISTRIBUTED (%d/%d) Loading %s %s\n", myprocid, numprocs, filename, test?"test":"train");
  FILE * f = fopen(filename, "r");
  if (test && f == NULL){
    printf("skipping test data\n");
    return;
  }

  assert(f!= NULL);

  fread(&M,1,4,f);//movies
  fread(&N,1,4,f);//users/
  fread(&K,1,4,f);//time
  assert(K>=1);
  assert(M>=1 && N>=1); 

  tensor = (K>1);

  vertex_data vdata;
  gl::ones(vdata.pvec, D, 0.1);

  for (int i=0; i<M; i++){
    //gl::rand(vdata.pvec, D);%TODO
    // g->add_vertex(vdata);
    g->add_vertex(graphlab::random::rand_int(numprocs-1), vdata);
    if (debug && (i<= 5 || i == M-1))
      debug_print_vec("U: ", vdata.pvec, D);
  }
   
  for (int i=0; i<N; i++){
    //gl::rand(vdata.pvec, D);
    g->add_vertex(graphlab::random::rand_int(numprocs-1), vdata);
    if (debug && (i<=5 || i==N-1))
      debug_print_vec("V: ", vdata.pvec, D);
  }
  
  int val = read_mult_edges_dist<edata2>(f, M+N, g);
  if (!test)
    L = val;
  else Le = val;

  if (!test && tensor && K>1) 
    edges = new std::vector<edge_id_t>[K]();

  // finalize
  g->finalize_dist(true);

  bool normalize = false;
  double normconst = 1;
  if (!strcmp(filename, "netflow") || !strcmp(filename, "netflowe")){
    normconst = 138088872;
    normalize = true;
  }
        

  //verify edges
  for (int i=M; i < M+N; i++){
    if (g->owner(i) == myprocid) {
        foreach(graphlab::edge_id_t eid, g->in_edge_ids(i)){          
          multiple_edges * tedges= &g->edge_data(eid);
          int from = g->source(eid);
          int to = g->target(eid);
          assert(from < M);
          assert(to >= M && to < M+N);
    
          for (int j=0; j< (int)tedges->medges.size(); j++){
            edge_data * data= &tedges->medges[j];
            assert(data->weight != 0);  
            if (normalize)
              data->weight /= normconst;    
            //assert(data->weight == 1 || data->weight == 2 || data->weight == 3 || data->weight ==4 || data->weight == 5);
            assert(data->time < K);
      
            if (K > 1 && !test && tensor)
              edges[(int)data->time].push_back(eid);
          }
         }
    }
  }
     
  if (!test){
    for (int i=0; i<M+N; i++){
      if (g->owner(i) == myprocid) {
          vertex_data &vdata = g->vertex_data(i);
          if (i < M)
            vdata.num_edges = count_edges(g->out_edge_ids(i));
          else
            vdata.num_edges = count_edges(g->in_edge_ids(i));
           
           g->update_vertex(i);
     
     }
    }
  }
  /*
  if (!test && tensor && K>1){
    int cnt = 0;
    for (int i=0; i<K; i++){
      cnt+= edges[i].size();
    }
    assert(cnt == L);
  } */
  fclose(f);
}



 
int main(int argc,  char *argv[]) {

  global_logger().set_log_level(LOG_INFO);
  global_logger().set_log_to_console(true);

  graphlab::distributed_control dc(&argc, &argv);
  dc.init_message_processing(4);
  dc.barrier();
 

  double weight = -1;

  infile = argv[1];

  if (infile == "" || argc <= 3) {
    std::cout << "PMF <intput file> <weight> <options>\n";
    return EXIT_FAILURE;
  }
  
  weight = atof(argv[2]);
   
  assert(weight>0);
  printf("setting regularization %e\n", weight);
  pV = pU = weight;  
  assert(pV > 0);

  options = atoi(argv[3]);
  printf("setting run mode %d\n", options);
  switch(options){
  case ALS_MATRIX:
    tensor = false; BPTF = false;
    break;
  case BPTF_TENSOR:
    tensor = true; BPTF = true;
    break;
  case BPTF_MATRIX:
    tensor = false; BPTF = true;
    break;
  case BPTF_TENSOR_MULT:
    tensor = true; BPTF = true;
    break;
  case ALS_TENSOR_MULT:
    tensor = true; BPTF = false;
    break;
  default:
    assert(0);
  }

  tensor = (K>1);

  logger(LOG_INFO,(BPTF?"BPTF starting\n": "PMF starting\n"));
  dc.barrier();
  start(argc, argv,dc);
   
}



#include <graphlab/macros_undef.hpp><|MERGE_RESOLUTION|>--- conflicted
+++ resolved
@@ -59,7 +59,7 @@
 const int NUM_ITERATIONS_TO_RUN = 30;
 
 bool BPTF = true;
-#define D 30 //diemnsion for U,V
+#define D 120 //diemnsion for U,V
 int options;
 timer gt;
 using namespace itpp;
@@ -1493,27 +1493,15 @@
       //if (tensor) 
       //  sample_T(sdm);
     }
-  //}
-  
-  //dc.barrier();
-<<<<<<< HEAD
- }
-=======
- } 
->>>>>>> db2005fe
+   } 
 
   if (BPTF){
     sdm.sync_from_local(A_U_OFFSET);
     sdm.sync_from_local(A_V_OFFSET);
   }
-<<<<<<< HEAD
-  
-  if (dc.procid() == 0) {
-
-=======
+
  
   if (dc.procid() == 0){ 
->>>>>>> db2005fe
      if (BPTF && tensor)
 	sample_T(sdm);
 
