--- conflicted
+++ resolved
@@ -98,15 +98,15 @@
 
     struct vertex_state {
       mutex lock;
+      uint32_t apply_count_down;    // used to count down the gathers
+      bool hasnext;
+      vertex_execution_state state; // current state of the vertex 
       update_functor_type current;  // What is currently being executed
                                     //  accumulated
       update_functor_type next;     // next is set if the vertex is being
                                     // executed, but for whatever reason
                                     // it got popped from the scheduler
                                     // again
-      uint32_t apply_count_down;    // used to count down the gathers
-      bool hasnext;
-      vertex_execution_state state; // current state of the vertex 
       vertex_state(): apply_count_down(0), hasnext(false), state(NONE) { }      
       std::ostream& operator<<(std::ostream& os) const {
         switch(state) {
@@ -290,15 +290,13 @@
   public:
     distributed_fscope_engine(distributed_control &dc, graph_type& graph, 
                               size_t ncpus) : 
-      rmi(dc, this), graph(graph), threads(ncpus), scheduler_ptr(NULL), 
+      rmi(dc, this), graph(graph), threads(ncpus),
+      vlocks(graph.num_local_vertices()), scheduler_ptr(NULL), 
       consensus(dc, ncpus), max_pending_tasks(10000) {
       rmi.barrier();
-
-      logstream(LOG_INFO) 
-        << "Allocating vertices vertex locks: " << graph.num_local_vertices() << std::endl;
-      vlocks.resize(graph.num_local_vertices());
-      logstream(LOG_INFO) << "Finished allocating local locks. " << std::endl;
-      
+      // TODO: Remove context creation.
+      // Added context to force compilation.   
+      context_type context;
 
       INITIALIZE_DIST_EVENT_LOG(eventlog, dc, std::cout, 500, 
                                 dist_event_log::RATE_BAR);
@@ -333,37 +331,17 @@
         << rmi.procid() << ": Initializing..." << std::endl;
       // currently this code wipes out any exisiting data structures
       if(scheduler_ptr != NULL) {  delete scheduler_ptr; scheduler_ptr = NULL; }
-
-
-      logstream(LOG_INFO) 
-        << rmi.procid() << ": Alocating Scheduler..." << std::endl;
+  
+
       // construct the scheduler
       scheduler_ptr = scheduler_factory_type::
         new_scheduler(opts.scheduler_type,
                       opts.scheduler_args,
                       graph.get_local_graph(),
                       threads.size());      
-<<<<<<< HEAD
-      // logstream(LOG_INFO) << rmi.procid() << "pausing after scheduler" << std::endl;
-      // my_sleep(60); 
-
-
-      logstream(LOG_INFO) 
-        << rmi.procid() << ": resizing vlocks..." << std::endl;
-      vlocks.resize(graph.num_local_vertices());
-      // logstream(LOG_INFO) << rmi.procid() << "pausing after vlocks resize" << std::endl;
-      // my_sleep(60); 
-
-      logstream(LOG_INFO) 
-        << rmi.procid() << ": resizing vstate..." << std::endl;
-=======
       // construct the context manager
       vlocks.resize(graph.num_local_vertices());
->>>>>>> 126cfb9e
       vstate.resize(graph.num_local_vertices());
-      // logstream(LOG_INFO) << rmi.procid() << "pausing after vstate resize" << std::endl;
-      // my_sleep(60); 
-
       
       thrlocal.resize(threads.size());
       rmi.barrier();
