/*
This file is part of GraphLab.

GraphLab is free software: you can redistribute it and/or modify
it under the terms of the GNU Lesser General Public License as 
published by the Free Software Foundation, either version 3 of 
the License, or (at your option) any later version.

GraphLab is distributed in the hope that it will be useful,
but WITHOUT ANY WARRANTY; without even the implied warranty of
MERCHANTABILITY or FITNESS FOR A PARTICULAR PURPOSE.  See the
GNU Lesser General Public License for more details.

You should have received a copy of the GNU Lesser General Public 
License along with GraphLab.  If not, see <http://www.gnu.org/licenses/>.
*/

/**
 * This class defines a basic round robin scheduler.
 * written by Danny Bickson
 **/
#ifndef RR_SCHEDULER_HPP
#define RR_SCHEDULER_HPP

#include <queue>
#include <cmath>
#include <cassert>
#include <vector>
#include <climits>


#include <graphlab/logger/logger.hpp>
#include <graphlab/graph/graph.hpp>
#include <graphlab/scope/iscope.hpp>
#include <graphlab/tasks/update_task.hpp>
#include <graphlab/schedulers/ischeduler.hpp>
#include <graphlab/parallel/pthread_tools.hpp>
#include <graphlab/parallel/atomic.hpp>
#include <graphlab/schedulers/support/vertex_task_set.hpp>
#include <graphlab/schedulers/support/unused_scheduler_callback.hpp>
#include <graphlab/util/synchronized_circular_queue.hpp>
#include <graphlab/util/controlled_termination.hpp>


#include <graphlab/macros_def.hpp>

namespace graphlab {



  /**
     \ingroup group_schedulers
     This class defines a simple First-In-First_Out scheduler
  */
  template<typename Graph>
  class round_robin_scheduler: public ischeduler<Graph> {
  public:
    typedef Graph graph_type;
    typedef ischeduler<Graph> base;

    typedef typename base::iengine_type iengine_type;
    typedef typename base::update_task_type update_task_type;
    typedef typename base::update_function_type update_function_type;
    typedef typename base::callback_type callback_type;
    typedef typename base::monitor_type monitor_type;
    typedef controlled_termination terminator_type;
  
  private:
    size_t numvertices; /// Remember the number of vertices in the graph
    atomic<size_t> cur_task;  /// Which vertex I am executing now.
    unused_scheduler_callback<Graph> callback;
    std::vector<update_task_type> task_set;           /// collection of tasks
    atomic<size_t> iterations;           /// Number of complete iterations so far
    size_t maxiterations;               /// maximum number of iterations
    size_t startvertex;
    size_t endtask;     /// last vertex to run
    controlled_termination terminator;
    size_t step;
    size_t blocksize;
    /** The local information for each thread
     * Each thread holds a block of vertices at a time
     * if block_begin == (-1) we are done
     */
    struct thread_information {
      size_t block_begin;
      size_t numv_remaining_in_block;
      char __pad__[64 - 2 * sizeof(size_t)];
    };
    std::vector<thread_information> thread_info;
  public:
    round_robin_scheduler(iengine_type* engine,
                          Graph &g, size_t ncpus):
      numvertices(g.num_vertices()),
      callback(engine),
      task_set(numvertices),
      maxiterations(0),
      startvertex(0),
      endtask(numvertices),
      step(1),
      thread_info(ncpus){
      cur_task.value = size_t(0);
      // adapt the blocksize. 
      // We want to minimize the possibilty of two cpus
      // picking up the same block, yet we want to maximize the block size
      // Lets just say 4 * ncpus blocks for now
      size_t nblocks = 4 * ncpus;
      blocksize = numvertices / nblocks;
      if (blocksize < 1) blocksize = 1;
    }

 
    ~round_robin_scheduler() { }

    callback_type& get_callback(size_t cpuid) {
      return callback;
    }

    void start() {
      cur_task.value = startvertex;
<<<<<<< HEAD
      endtask = startvertex + maxiterations * numvertices;
=======
      endtask = startvertex + maxiterations * numvertices - 1;
      endvertex = (startvertex + numvertices - step) % numvertices;
      std::cout << "max iterations = " << maxiterations << std::endl;
>>>>>>> 2d90adaa
      std::cout << "step = " << step << std::endl;
      std::cout << "max_iterations = " << maxiterations << std::endl;
      
      for (size_t i = 0;i < thread_info.size(); ++i) {
        thread_info[i].numv_remaining_in_block = 0;
      }
    };
    
    void completed_task(size_t cpuid, const update_task_type &task){ };



    void set_max_iterations(size_t maxi) {
      maxiterations = maxi;
    }

    void add_task(update_task_type task, double priority) {
      if (task_set[task.vertex()].function() != NULL) {
        logger(LOG_WARNING, 
               "Adding task on vertex %d where a task already exists", 
               task.vertex());
      }
      task_set[task.vertex()] = update_task_type(task.vertex(), task.function());
    }

    void add_task_to_all(update_function_type func, double priority) {
      for (vertex_id_t vertex = 0; vertex < numvertices; ++vertex){
        add_task(update_task_type(vertex, func), priority);
      }
    }


    void add_tasks(const std::vector<vertex_id_t> &vertices,
                   update_function_type func,
                   double priority) {
      foreach(vertex_id_t vertex, vertices) {
        assert(vertex >=0 && vertex < numvertices);
        task_set[vertex] = update_task_type(vertex, func);
      } 
    }
  
    void set_start_vertex(size_t v){
      logstream(LOG_INFO) << "Round robin: Starting from " << v << std::endl;    
      startvertex = v;

    }

 
    /** Get the number of iterations that the scheduler has run */
    size_t get_iterations() {
      return iterations.value;
    }

    /** Get the next element in the queue */
    sched_status::status_enum get_next_task(size_t cpuid,
                                            update_task_type &ret_task) {
      thread_information& mythr_info = thread_info[cpuid];
      while(1) {
        if (__unlikely__(mythr_info.block_begin == (size_t)(-1))) return sched_status::EMPTY;
        while (mythr_info.numv_remaining_in_block != 0) {
          // get the task from the thread info
          size_t vid = mythr_info.block_begin;
          ret_task = task_set[vid];
          
          // update the thread info
          mythr_info.block_begin = mythr_info.block_begin + step;
          //
          //following line is equivalent to: 
          // if (block_begin >= numvertices) block_begin -= numvertices;
          //
          // if (block_begin < numvertices) is true, the right side of & evaluates to 0
          // otherwise it evaluates to (size_t)(-1)
          //
          mythr_info.block_begin -= numvertices & 
                                    ((size_t)(mythr_info.block_begin < numvertices) - 1);
          --mythr_info.numv_remaining_in_block;

          // return the task if available, otherwise try again
          if (__unlikely__(ret_task.vertex() == vertex_id_t(-1))) continue;
          else return sched_status::NEWTASK;
        }
        // we are here if the block has no vertices remaining
        // cur_task is the number of tasks issued so far.
        size_t taskid = cur_task.inc_ret_last(blocksize);
        // vertex corresponding to this task is
        size_t task_vertexid = (taskid * step) % numvertices;

        // update the iteration counter
        // we increment iteration counter if we cross the numvertices boundary
        size_t t = taskid % numvertices;
        if (t < numvertices && t + blocksize >= numvertices) {
          iterations.inc();
        }
        // set the block starting point
        mythr_info.block_begin = task_vertexid;
        
        // if maxiterations is set and we our block crosses the end task boundary
        //we may be done
        if (maxiterations != 0 && taskid + blocksize >= endtask) {
          // remaining tasks
          mythr_info.numv_remaining_in_block = endtask > taskid ? endtask - taskid : 0;
          // if there are no tasks then we are done
          if (mythr_info.numv_remaining_in_block == 0) {
            mythr_info.block_begin = (size_t)(-1);
            // ok... this is the tricky part
            // we are going to return empty until every one is done, then we set
            // the terminator.  
            bool done = true;
            for (size_t i = 0;i < thread_info.size(); ++i) {
              if (thread_info[i].block_begin != (size_t)(-1)) {
                done = false;
                break;
              }
            }
            if (done) terminator.complete();
          }
          continue;
        }
        else {
          mythr_info.numv_remaining_in_block = blocksize;
        }
      }
    }

    terminator_type& get_terminator() {
      return terminator;
    };

    void set_options(const scheduler_options &opts) {
      opts.get_int_option("max_iterations", maxiterations);
      opts.get_int_option("start_vertex", startvertex);
      opts.get_int_option("step", step);
    }

    static void print_options_help(std::ostream &out) {
      out << "max_iterations = [integer, default = 0]\n";
      out << "start_vertex = [integer, default = 0]\n";
      out << "step = [integer which is either 1 or relatively prime to #vertices, default = 1]\n";
    }

    
    
  };

} // end of namespace graphlab
#include <graphlab/macros_undef.hpp>

#endif
<|MERGE_RESOLUTION|>--- conflicted
+++ resolved
@@ -117,13 +117,8 @@
 
     void start() {
       cur_task.value = startvertex;
-<<<<<<< HEAD
       endtask = startvertex + maxiterations * numvertices;
-=======
-      endtask = startvertex + maxiterations * numvertices - 1;
-      endvertex = (startvertex + numvertices - step) % numvertices;
       std::cout << "max iterations = " << maxiterations << std::endl;
->>>>>>> 2d90adaa
       std::cout << "step = " << step << std::endl;
       std::cout << "max_iterations = " << maxiterations << std::endl;
       
