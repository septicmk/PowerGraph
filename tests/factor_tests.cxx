#include <vector>
#include <algorithm>
#include <iostream>


#include <cxxtest/TestSuite.h>


#include <graphlab/parallel/pthread_tools.hpp>

#include <graphlab/factors/unary_factor.hpp>
#include <graphlab/factors/binary_factor.hpp>
#include <graphlab/factors/table_factor.hpp>


using namespace graphlab;


class factor_tests : public CxxTest::TestSuite {
public:

  void test_variables() {
    std::cout << "Test Variables" << std::endl;
    discrete_variable v1(1, 3);
    std::cout << v1 << std::endl;

    discrete_variable v2(2, 4);
    std::cout << v2 << std::endl;
  
    discrete_variable v3(3, 2);
    std::cout << v3 << std::endl;

    TS_ASSERT_EQUALS( v1, v1 );
    TS_ASSERT_DIFFERS( v1, v2 );
    TS_ASSERT_DIFFERS( v1, v3 );
    TS_ASSERT_LESS_THAN(v1, v2);
    TS_ASSERT_LESS_THAN(v2, v3);       
  }

  void test_domain() {
    std::cout << "Test domain" << std::endl;
    const size_t max_dim = 5;
    typedef discrete_domain<max_dim> domain_type;
    
    discrete_variable v1(1, 3);
    discrete_variable v2(2, 4);
    discrete_variable v3(3, 2);
    discrete_variable v4(4, 2);
    domain_type dom0;
    domain_type dom1(v1);
    domain_type dom2(v1,v3);
    domain_type dom3(v1,v2,v3);
    std::vector<discrete_variable> vec;
    vec.push_back(v3); vec.push_back(v1); vec.push_back(v2);
    domain_type dom4(vec);
    TS_ASSERT_EQUALS(dom3, dom4);
    domain_type dom5 = dom0 + dom2;
    TS_ASSERT_EQUALS(dom5, dom2);
    domain_type dom6 = dom2 + dom2;
    TS_ASSERT_EQUALS(dom6, dom2);
    domain_type dom7(v3);
    TS_ASSERT_EQUALS(dom2 - dom1, dom7);
    TS_ASSERT_EQUALS(dom2 - dom7, dom1);
    TS_ASSERT_EQUALS(dom3 - v2, dom2);
    TS_ASSERT_EQUALS(dom2 + dom1 + dom3, dom3);

    TS_ASSERT_EQUALS(dom2.intersect(dom3), dom2);
    domain_type dom9(v2, v3);
    TS_ASSERT_EQUALS(dom2.intersect(dom3), dom2);
    TS_ASSERT_EQUALS(dom2.intersect(dom7), dom7);
    TS_ASSERT_EQUALS(dom0.intersect(dom3), dom0);
    TS_ASSERT_EQUALS(dom2.intersect(dom9), dom7);
  }

  void test_assignment() {
    std::cout << "Test domain: " << std::endl;
    const size_t max_dim = 5;
    typedef discrete_domain<max_dim> domain_type;
    typedef discrete_assignment<max_dim> assignment_type;
    
    discrete_variable v1(1,11), v2(2,10), v3(3,8), v4(4,3), v5(5,2);
    domain_type dom(v1,v2,v3);
    domain_type sub_dom(v1,v3);
    size_t i = 0;
    size_t val[3];
    for(size_t j = 0; j < 3; ++j) val[j] = 0;
    for(assignment_type asg = dom.begin();
        asg < dom.end(); ++asg, ++i) {
      TS_ASSERT_EQUALS(asg.linear_index(), i);
      TS_ASSERT_EQUALS(asg.asg_at(0), asg.asg(1));
      TS_ASSERT_EQUALS(asg.asg_at(1), asg.asg(2));
      TS_ASSERT_EQUALS(asg.asg_at(2), asg.asg(3));
      TS_ASSERT_EQUALS(val[0], asg.asg(1));
      TS_ASSERT_EQUALS(val[1], asg.asg(2));
      TS_ASSERT_EQUALS(val[2], asg.asg(3));
      for(size_t j = 0; j < 3; ++j) {
        if(val[j] < dom.var(j).size() - 1) {
          val[j]++;
          break;
        } else val[j] = 0;
      }
      assignment_type rev_asg(dom, asg.linear_index());
      TS_ASSERT_EQUALS(rev_asg.asg(1), asg.asg(1));
      TS_ASSERT_EQUALS(rev_asg.asg(2), asg.asg(2));
      TS_ASSERT_EQUALS(rev_asg.asg(3), asg.asg(3));
      TS_ASSERT_EQUALS(rev_asg.linear_index(), asg.linear_index());
      assignment_type other_asg = asg.restrict(sub_dom);
      TS_ASSERT_EQUALS(other_asg.asg(1), asg.asg(1));
      TS_ASSERT_EQUALS(other_asg.asg(3), asg.asg(3));
      assignment_type asg3(dom);
      asg3.set_asg(1, asg.asg(1));
      asg3.set_asg(2, asg.asg(2));
      asg3.set_asg(3, asg.asg(3));
      TS_ASSERT_EQUALS(asg3.asg(1), asg.asg(1));
      TS_ASSERT_EQUALS(asg3.asg(2), asg.asg(2));
      TS_ASSERT_EQUALS(asg3.asg(3), asg.asg(3));
      domain_type dom2(v4, v5);
      for(assignment_type asg2 = dom2.begin();  asg2 < dom2.end(); ++asg2) {
        assignment_type joint = asg & asg2;
        TS_ASSERT_EQUALS(joint.asg(4), asg2.asg(4));
        TS_ASSERT_EQUALS(joint.asg(5), asg2.asg(5));
      }

      assignment_type asg4(sub_dom);
      asg4.update(asg);
      TS_ASSERT_EQUALS(asg4, asg.restrict(sub_dom));
      
    }

    
    
  }

  
  
  void test_table_factor() {
    std::cout << "Testing factors" << std::endl;
    const size_t max_dim = 5;
    typedef graphlab::table_factor<max_dim> factor_type;
    typedef factor_type::domain_type domain_type;
    typedef factor_type::assignment_type assignment_type;

    
    discrete_variable v1(1,3), v2(2,2), v3(3,2), v4(4,3), v5(5,2);
    domain_type dom(v1,v2,v3);

    // Create a factor over the domain
    factor_type factor(dom);
    factor.uniform();
    double sum = 0;
    double sum2 = 0;
    for(assignment_type asg = dom.begin(); asg < dom.end(); ++asg) {
      sum += std::exp(factor.logP(asg));
      sum2 += std::exp(factor.logP(asg.linear_index()));
    }
    TS_ASSERT_EQUALS(sum, sum2);
    TS_ASSERT_LESS_THAN(std::abs(sum - 1), 1E-10);
   
    for(assignment_type asg = dom.begin(); asg < dom.end(); ++asg) {
      double val = double(rand()) / RAND_MAX;
      factor.logP(asg) = val;
      TS_ASSERT_EQUALS(factor.logP(asg), 
                       factor.logP(asg.linear_index()));
    }

    factor /= factor;

    for(assignment_type asg = dom.begin(); asg < dom.end(); ++asg) {
      TS_ASSERT_EQUALS(factor.logP(asg), 0);
    }

    factor *= factor;

    for(assignment_type asg = dom.begin(); asg < dom.end(); ++asg) {
      TS_ASSERT_EQUALS(factor.logP(asg), 0);
    }

    for(assignment_type asg = dom.begin(); asg < dom.end(); ++asg) {
      double val = double(rand()) / RAND_MAX;
      factor.logP(asg) = val;
      TS_ASSERT_EQUALS(factor.logP(asg), 
                       factor.logP(asg.linear_index()));
    }

    factor_type factor2 = factor * factor;
    factor_type factor3 = factor2 / factor;

    for(assignment_type asg = dom.begin(); asg < dom.end(); ++asg) {
      TS_ASSERT_EQUALS(factor2.logP(asg)/2, factor.logP(asg));
      TS_ASSERT_EQUALS(factor3.logP(asg), factor.logP(asg));
      TS_ASSERT_EQUALS(factor2.logP(asg)/2, factor.logP(asg.linear_index()));
      TS_ASSERT_EQUALS(factor3.logP(asg), factor.logP(asg.linear_index()));
    }
    
    factor.normalize();


    factor_type factor4( domain_type(v1, v3) );
    factor4.marginalize(factor);
    

    factor_type factor5( domain_type(v1, v3) );
    domain_type d2(v2);
    factor5.zero();

    for(assignment_type asg = d2.begin(); asg < d2.end(); ++asg) {
      factor_type tmp(domain_type(v1,v3));
      tmp.condition(factor, asg);
      for(assignment_type asg2 = tmp.args().begin(); 
          asg2 < tmp.args().end(); ++asg2) {
        factor5.logP(asg2) += std::exp(tmp.logP(asg2));
      }
    } 

    for(size_t i = 0; i < factor5.size(); ++i) {
      factor5.logP(i) = std::log(factor5.logP(i));
      TS_ASSERT_EQUALS(factor5.logP(i), factor4.logP(i));
    }

  }


  // void test_table_factor_sample() {
  //   const size_t max_dim = 5;
  //   typedef graphlab::table_factor<max_dim> factor_type;
  //   typedef factor_type::domain_type domain_type;
  //   typedef factor_type::assignment_type assignment_type;
  //   discrete_variable v1(1, 3);
  //   discrete_variable v2(2, 4);
  //   discrete_variable v3(3, 2);

  //   domain_type dom(v1,v2,v3);
  //   // Create a factor over the domain
  //   factor_type factor(dom);
  //   factor.uniform();

  //   factor.logP(0) +=2;
  //   factor.logP(2) +=3;
  //   factor.logP(4) +=4;
  //   factor.logP(6) +=1;

  //   factor_type counts(factor.args());
  //   factor.normalize();
  //   size_t num_samples = 10000000;
  //   for(size_t i = 0; i < num_samples; ++i) {
  //     assignment_type asg = factor.sample();
  //     ++counts.logP(asg);
  //   }
  //   double sum = 0;
  //   for(size_t i = 0; i < counts.size(); ++i)
  //     sum += counts.logP(i);
  //   for(size_t i = 0; i < counts.size(); ++i) {
  //     counts.logP(i) = std::log( counts.logP(i) / sum );
  //   }
  //   std::cout << "True Factor: " << factor << std::endl;
  //   std::cout << "Sampled: " << counts << std::endl;
  //   for(size_t i = 0; i < counts.size(); ++i) {
  //     TS_ASSERT_LESS_THAN(std::abs(factor.logP(i) -
  //                                  counts.logP(i)) , 1E-2);
  //   }

  // }



  void test_unary_binary_factors() {

    unary_factor a(0, 5);
    unary_factor b(1, 7);
  
    binary_factor bin(0,5, 1,7);
    
    // initialize factors
    for(size_t i = 0; i < a.arity(); ++i) a.logP(i) = i;
    //  a.normalize();
    for(size_t i = 0; i < a.arity(); ++i)
      for(size_t j = 0; j < b.arity(); ++j)
        bin.logP(0, i, 1, j) = i + j  + 1;
  

    // try some math
    b.convolve(bin,a);
    
    std::cout << a << std::endl;
    std::cout << b << std::endl;
    std::cout << bin << std::endl;
  }
<<<<<<< HEAD


  void test_factor_speed() {
    const size_t max_dim = 16;
    typedef graphlab::table_factor<max_dim> factor_type;
    typedef factor_type::domain_type domain_type;
    typedef factor_type::assignment_type assignment_type;
    
    discrete_variable v1(1, 3);
    discrete_variable v2(2, 4);
    discrete_variable v3(3, 2);
    discrete_variable v4(4, 7);
    discrete_variable v5(5, 5);
    

    const domain_type big_dom = domain_type(v1) + v2 + v3 + v4 + v5;
    // Create a factor over the domain
    factor_type factor(big_dom);
    factor.uniform();
    const size_t max_iterations = 10000;
    timer time;


    time.start();
    for(size_t i = 0; i < max_iterations; ++i) {
      factor *= factor;
    }
    std::cout << "factor *= factor:    " 
              << time.current_time() << std::endl;


    const domain_type small_dom = domain_type(v1) + v2 + v3;
    factor_type small_factor(small_dom);
    small_factor.uniform();

    time.start();
    for(size_t i = 0; i < max_iterations; ++i) {
      factor *= small_factor;
    }
    std::cout << "factor *= small_factor:    " 
              << time.current_time() << std::endl;
    
 
  }

=======
  
  void test_bench_marginalize() {
    // create variables
    std::vector<discrete_variable> v(5);
    for (size_t i = 0;i < 5; ++i) {
      v[i].id() = i;
      v[i].size() = 3;
    }
    // create base domain
    discrete_domain<5> alldomain(v);
    table_factor<5> joint(alldomain);
    joint.uniform();
    // create test marginalization domains
    std::vector<table_factor<5> > testfactors;
    for (size_t i = 0;i < 5; ++i) {
      for (size_t j = i + 1; j < 5; ++j) {
        testfactors.push_back(table_factor<5>(discrete_domain<5>(v[i],v[j])));
      }
    }
    
    timer ti;
    ti.start();
    
    for (size_t i = 0;i < 10000; ++i) {
      for (size_t j = 0; j < testfactors.size(); ++j) {
        testfactors[j].marginalize(joint);
      }
    }
    std::cout << 10000 * testfactors.size() 
              << " marginalize ops of 3^5 --> 3^2 done in " 
                 << ti.current_time() << " seconds" << std::endl;
  }
  
  
  void test_bench_condition() {
    // create variables
    std::vector<discrete_variable> v(5);
    for (size_t i = 0;i < 5; ++i) {
      v[i].id() = i;
      v[i].size() = 3;
    }
    // create base domain
    discrete_domain<5> alldomain(v);
    table_factor<5> joint(alldomain);
    joint.uniform();
    // create test marginalization assignments
    std::vector<discrete_assignment<5> > testasg;
    std::vector<table_factor<5> > testfactors;
    for (size_t i = 0;i < 5; ++i) {
      for (size_t j = i + 1; j < 5; ++j) {
        testasg.push_back(discrete_assignment<5>(v[i], j % 3,v[j], i % 3));
        testfactors.push_back(table_factor<5>(alldomain - testasg.rbegin()->args()));
      }
    }
    
    timer ti;
    ti.start();
    
    for (size_t i = 0;i < 1000000; ++i) {
      for (size_t j = 0; j < testasg.size(); ++j) {
        testfactors[j].condition(joint, testasg[j]);
      }
    }
    std::cout << 1000000 * testfactors.size() 
              << " condition ops of 3^5 --> 3^3 done in " 
                 << ti.current_time() << " seconds" << std::endl;
  }
>>>>>>> f2d2bc01
};<|MERGE_RESOLUTION|>--- conflicted
+++ resolved
@@ -217,51 +217,32 @@
       TS_ASSERT_EQUALS(factor5.logP(i), factor4.logP(i));
     }
 
-  }
-
-
-  // void test_table_factor_sample() {
-  //   const size_t max_dim = 5;
-  //   typedef graphlab::table_factor<max_dim> factor_type;
-  //   typedef factor_type::domain_type domain_type;
-  //   typedef factor_type::assignment_type assignment_type;
-  //   discrete_variable v1(1, 3);
-  //   discrete_variable v2(2, 4);
-  //   discrete_variable v3(3, 2);
-
-  //   domain_type dom(v1,v2,v3);
-  //   // Create a factor over the domain
-  //   factor_type factor(dom);
-  //   factor.uniform();
-
-  //   factor.logP(0) +=2;
-  //   factor.logP(2) +=3;
-  //   factor.logP(4) +=4;
-  //   factor.logP(6) +=1;
-
-  //   factor_type counts(factor.args());
-  //   factor.normalize();
-  //   size_t num_samples = 10000000;
-  //   for(size_t i = 0; i < num_samples; ++i) {
-  //     assignment_type asg = factor.sample();
-  //     ++counts.logP(asg);
-  //   }
-  //   double sum = 0;
-  //   for(size_t i = 0; i < counts.size(); ++i)
-  //     sum += counts.logP(i);
-  //   for(size_t i = 0; i < counts.size(); ++i) {
-  //     counts.logP(i) = std::log( counts.logP(i) / sum );
-  //   }
-  //   std::cout << "True Factor: " << factor << std::endl;
-  //   std::cout << "Sampled: " << counts << std::endl;
-  //   for(size_t i = 0; i < counts.size(); ++i) {
-  //     TS_ASSERT_LESS_THAN(std::abs(factor.logP(i) -
-  //                                  counts.logP(i)) , 1E-2);
-  //   }
-
-  // }
-
-
+    factor.logP(0) +=2;
+    factor.logP(2) +=3;
+    factor.logP(4) +=4;
+    factor.logP(6) +=1;
+
+    factor_type counts(factor.args());
+    factor.normalize();
+    size_t num_samples = 10000000;
+    for(size_t i = 0; i < num_samples; ++i) {
+      assignment_type asg = factor.sample();
+      ++counts.logP(asg);
+    }
+    sum = 0;
+    for(size_t i = 0; i < counts.size(); ++i)
+      sum += counts.logP(i);
+    for(size_t i = 0; i < counts.size(); ++i) {
+      counts.logP(i) = std::log( counts.logP(i) / sum );
+    }
+    std::cout << "True Factor: " << factor << std::endl;
+    std::cout << "Sampled: " << counts << std::endl;
+    for(size_t i = 0; i < counts.size(); ++i) {
+      TS_ASSERT_LESS_THAN(std::abs(factor.logP(i) -
+                                   counts.logP(i)) , 1E-2);
+    }
+
+  }
 
   void test_unary_binary_factors() {
 
@@ -285,53 +266,6 @@
     std::cout << b << std::endl;
     std::cout << bin << std::endl;
   }
-<<<<<<< HEAD
-
-
-  void test_factor_speed() {
-    const size_t max_dim = 16;
-    typedef graphlab::table_factor<max_dim> factor_type;
-    typedef factor_type::domain_type domain_type;
-    typedef factor_type::assignment_type assignment_type;
-    
-    discrete_variable v1(1, 3);
-    discrete_variable v2(2, 4);
-    discrete_variable v3(3, 2);
-    discrete_variable v4(4, 7);
-    discrete_variable v5(5, 5);
-    
-
-    const domain_type big_dom = domain_type(v1) + v2 + v3 + v4 + v5;
-    // Create a factor over the domain
-    factor_type factor(big_dom);
-    factor.uniform();
-    const size_t max_iterations = 10000;
-    timer time;
-
-
-    time.start();
-    for(size_t i = 0; i < max_iterations; ++i) {
-      factor *= factor;
-    }
-    std::cout << "factor *= factor:    " 
-              << time.current_time() << std::endl;
-
-
-    const domain_type small_dom = domain_type(v1) + v2 + v3;
-    factor_type small_factor(small_dom);
-    small_factor.uniform();
-
-    time.start();
-    for(size_t i = 0; i < max_iterations; ++i) {
-      factor *= small_factor;
-    }
-    std::cout << "factor *= small_factor:    " 
-              << time.current_time() << std::endl;
-    
- 
-  }
-
-=======
   
   void test_bench_marginalize() {
     // create variables
@@ -399,5 +333,4 @@
               << " condition ops of 3^5 --> 3^3 done in " 
                  << ti.current_time() << " seconds" << std::endl;
   }
->>>>>>> f2d2bc01
 };