/**
 * Copyright (c) 2009 Carnegie Mellon University.
 *
 *     All rights reserved.
 *
 *  Licensed under the Apache License, Version 2.0 (the "License");
 *  you may not use this file except in compliance with the License.
 *  You may obtain a copy of the License at
 *
 *      http://www.apache.org/licenses/LICENSE-2.0
 *
 *  Unless required by applicable law or agreed to in writing,
 *  software distributed under the License is distributed on an "AS
 *  IS" BASIS, WITHOUT WARRANTIES OR CONDITIONS OF ANY KIND, either
 *  express or implied.  See the License for the specific language
 *  governing permissions and limitations under the License.
 *
 * For more about this software visit:
 *
 *      http://www.graphlab.ml.cmu.edu
 *
 */

#ifndef GRAPHLAB_UTIL_HOPSCOTCH_HASH_HPP
#define GRAPHLAB_UTIL_HOPSCOTCH_HASH_HPP

#include <graphlab/util/hopscotch_table.hpp>

#include <graphlab/serialization/serialization_includes.hpp>


#include <boost/functional/hash.hpp>
#define _HOPSCOTCH_MAP_DEFAULT_HASH boost::hash<Key>



namespace graphlab {



  /**
   * A hopscotch hash map. More or less similar
   * interface as boost::unordered_map, not necessarily
   * entirely STL compliant.
   * Really should only be used to store small keys and trivial values.
   *
   * \tparam Key The key of the map
   * \tparam Value The value to store for each key
   * \tparam Hash The hash functor type. Defaults to std::hash<Key> if C++11 is
   *              available. Otherwise defaults to boost::hash<Key>
   * \tparam KeyEqual The functor used to identify object equality. Defaults to
   *                  std::equal_to<Key>
   */
  template <typename Key,
            typename Value,
            typename Hash = _HOPSCOTCH_MAP_DEFAULT_HASH,
            typename KeyEqual = std::equal_to<Key> >
  class hopscotch_map {

  public:
    // public typedefs
    typedef Key                                      key_type;
    typedef std::pair<Key, Value>                    value_type;
    typedef Value                                    mapped_type;
    typedef size_t                                   size_type;
    typedef Hash                                     hasher;
    typedef KeyEqual equality_function;
    typedef value_type* pointer;
    typedef value_type& reference;
    typedef const value_type* const_pointer;
    typedef const value_type& const_reference;


    typedef std::pair<Key, Value>                    storage_type;

    struct hash_redirect{
      Hash hashfun;
      hash_redirect(Hash h): hashfun(h) { }
      size_t operator()(const storage_type& v) const {
        return hashfun(v.first);
      }
    };
    struct key_equal_redirect{
      KeyEqual keyeq;
      key_equal_redirect(KeyEqual k): keyeq(k) { }
      bool operator()(const storage_type& v, const storage_type& v2) const {
        return keyeq(v.first, v2.first);
      }
    };

    typedef hopscotch_table<storage_type,
                            hash_redirect,
                            key_equal_redirect> container_type;

    typedef boost::unordered_map<key_type, mapped_type, Hash> spill_type;

    struct const_iterator{
      typedef std::forward_iterator_tag iterator_category;
      typedef const typename hopscotch_map::value_type value_type;
      typedef size_t difference_type;
      typedef value_type* pointer;
      typedef value_type& reference;

      friend class hopscotch_map;

      const hopscotch_map* ptr;
      typename hopscotch_map::container_type::const_iterator iter;
      typename hopscotch_map::spill_type::const_iterator iter2;
      bool in_spill;

      const_iterator():ptr(NULL) {}


      const_iterator operator++() {
        if (!in_spill) {
          ++iter;
          if (iter == ptr->container->end()) {
            in_spill = true;
          }
        } else {
          ++iter2;
        }
        return *this;
      }

      const_iterator operator++(int) {
        iterator cur = *this;
        ++(*this);
        return cur;
      }


      reference operator*() {
        if (!in_spill) return (*iter);
        else return *reinterpret_cast<pointer>(&(*iter2)); 
      }

      pointer operator->() {
        if (!in_spill) return &(*iter);
        else return reinterpret_cast<pointer>(&(*iter2)); 
        // this is annoying. but it unfortunately has to be this way
      }

      bool operator==(const const_iterator it) const {
        return ptr == it.ptr && 
            ((!in_spill && iter == it.iter) ||
            (in_spill && iter2 == it.iter2));
      }

      bool operator!=(const const_iterator iter) const {
        return !((*this) == iter);
      }
    private:
      const_iterator(const hopscotch_map* map,
          typename container_type::const_iterator iter,
          typename spill_type::const_iterator iter2):
        ptr(map), iter(iter), iter2(iter2), in_spill(iter == ptr->container->end()) { }
    };

    struct iterator {
      typedef std::forward_iterator_tag iterator_category;
      typedef typename hopscotch_map::value_type value_type;
      typedef size_t difference_type;
      typedef value_type* pointer;
      typedef value_type& reference;

      friend class hopscotch_map;

      hopscotch_map* ptr;
      typename hopscotch_map::container_type::iterator iter;
      typename hopscotch_map::spill_type::iterator iter2;
      bool in_spill;

      iterator():ptr(NULL) {}


      operator const_iterator() const {
        const_iterator it(ptr, iter, iter2);
        return it;
      }

      iterator operator++() {
        if (!in_spill) {
          ++iter;
          // if I went past the end of the main array,
          // go to the spill array.
          if (iter == ptr->container->end()) {
            in_spill = true;
          }
        } else {
          ++iter2;
        }
        return *this;
      }

      iterator operator++(int) {
        iterator cur = *this;
        ++(*this);
        return cur;
      }


      reference operator*() {
        if (!in_spill) return (*iter);
        else return *reinterpret_cast<pointer>(&(*iter2)); 
      }

      pointer operator->() {
        if (!in_spill) return &(*iter);
        else return reinterpret_cast<pointer>(&(*iter2)); 
      }

      bool operator==(const iterator it) const {
        return ptr == it.ptr && 
            ((!in_spill && iter == it.iter) ||
            (in_spill && iter2 == it.iter2));
      }

      bool operator!=(const iterator iter) const {
        return !((*this) == iter);
      }
    private:
      iterator(hopscotch_map* map,
          typename container_type::iterator iter,
          typename spill_type::iterator iter2):
        ptr(map), iter(iter), iter2(iter2), in_spill(iter == ptr->container->end()) { }
    };



  private:


    // The primary storage. Used by all sequential accessors.
    container_type* container;
<<<<<<< HEAD
=======

    // excess elements which refuse to be inserted go here.
    spill_type  spill;
>>>>>>> ffc8ec4e

    // the hash function to use. hashes a pair<key, value> to hash(key)
    hash_redirect hashfun;

    // the equality function to use. Tests equality on only the first
    // element of the pair
    key_equal_redirect equalfun;

    container_type* create_new_container(size_t size) {
      return new container_type(size, hashfun, equalfun);
    }

    void destroy_all() {
      delete container;
      spill.clear();
      container = NULL;
    }

    // rehashes the hash table to one which is double the size
    void rehash_to_new_container(size_t newsize = (size_t)(-1)) {
      /*
         std::cerr << "Rehash at " << container->size() << "/"
         << container->capacity() << ": "
         << container->load_factor() << std::endl;
       */
      // rehash
      if (newsize == (size_t)(-1)) newsize = size() * 2;
      container_type* newcontainer = create_new_container(newsize);
      const_iterator citer = begin();
      spill_type newspill;
      while (citer != end()) {
        if(newcontainer->insert(*citer) == newcontainer->end()) {
          newspill.insert(*citer);
        }
        ++citer;
      }
      std::swap(container, newcontainer);
      std::swap(spill, newspill);
      delete newcontainer;
    }

    // Inserts a value into the hash table. This does not check
    // if the key already exists, and may produce duplicate values.
    iterator do_insert(const value_type &v) {
      typename container_type::iterator iter = container->insert(v);

      if (iter != container->end()) {
          return iterator(this, iter, spill.begin());
      }
      else {
        if (load_factor() > 0.8) {
          rehash_to_new_container();
          iter = container->insert(v);
          if(iter != container->end()) {
            return iterator(this, iter, spill.begin());
          }
          else {
            return iterator(this, container->end(), spill.insert(v).first);
          }
        } else {
          // we have a *really* terrible hash function. 
          // use the spill
          return iterator(this, container->end(), spill.insert(v).first);
        }
      }
    }

  public:

    hopscotch_map(Hash hashfun = Hash(),
                  KeyEqual equalfun = KeyEqual()):
                            container(NULL),
                            hashfun(hashfun), equalfun(equalfun) {
      container = create_new_container(32);
    }

    hopscotch_map(const hopscotch_map& h):
                            hashfun(h.hashfun), equalfun(h.equalfun) {
      container = create_new_container(h.capacity());
      (*container) = *(h.container);
      spill = h.spill;
    }

    // only increases
    void rehash(size_t s) {
      if (s > capacity()) {
        rehash_to_new_container(s);
      }
    }

    ~hopscotch_map() {
      destroy_all();
    }

    hasher hash_function() const {
      return hashfun.hashfun;
    }

    KeyEqual key_eq() const {
      return equalfun.equalfun;
    }

    hopscotch_map& operator=(const hopscotch_map& other) {
      (*container) = *(other.container);
      hashfun = other.hashfun;
      equalfun = other.equalfun;
      return *this;
    }

    size_type size() const {
      return container->size() + spill.size();
    }

    iterator begin() {
      return iterator(this, container->begin(), spill.begin());
    }

    iterator end() {
      return iterator(this, container->end(), spill.end());
    }


    const_iterator begin() const {
      return const_iterator(this, container->begin(), spill.begin());
    }

    const_iterator end() const {
      return const_iterator(this, container->end(), spill.end());
    }


    std::pair<iterator, bool> insert(const value_type& v) {
      iterator i = find(v.first);
      if (i != end()) return std::make_pair(i, false);
      else return std::make_pair(do_insert(v), true);
    }


    iterator insert(const_iterator hint, const value_type& v) {
      return insert(v).first;
    }

    iterator find(key_type const& k) {
      value_type v(k, mapped_type());
      typename container_type::iterator iter = container->find(v);
      if (iter != container->end()) {
        return iterator(this, iter, spill.begin());
      } else {
        return iterator(this, iter, spill.find(k));
      }
    }

    const_iterator find(key_type const& k) const {
      value_type v(k, mapped_type());
      typename container_type::iterator iter = container->find(v);
      if (iter != container->end()) {
        return const_iterator(this, iter, spill.begin());
      } else {
        return const_iterator(this, iter, spill.find(k));
      }
    }

    size_t count(key_type const& k) const {
      value_type v(k, mapped_type());
      return container->count(v) || spill.count(k);
    }


    bool erase(iterator iter) {
      return container->erase(iter.iter) || spill.erase(iter.iter2);
    }

    bool erase(key_type const& k) {
      value_type v(k, mapped_type());
      return container->erase(v) || spill.erase(k);
    }

    void swap(hopscotch_map& other) {
      std::swap(container, other.container);
      std::swap(spill, other.spill);
      std::swap(hashfun, other.hashfun);
      std::swap(equalfun, other.equalfun);
    }

    mapped_type& operator[](const key_type& i) {
      iterator iter = find(i);
      value_type tmp(i, mapped_type());
      if (iter == end()) iter = do_insert(tmp);
      return iter->second;
    }

    void clear() {
      destroy_all();
      container = create_new_container(128);
    }


    size_t capacity() const {
      return container->capacity() + spill.size();
    }


    float load_factor() const {
      return float(size()) / capacity();
    }

    void save(oarchive &oarc) const {
      oarc << size() << capacity();
      const_iterator iter = begin();
      while (iter != end()) {
        oarc << (*iter);
        ++iter;
      }
    }


    void load(iarchive &iarc) {
      size_t s, c;
      iarc >> s >> c;
      if (capacity() != c) {
        destroy_all();
        container = create_new_container(c);
      }
      else {
        container->clear();
      }
      for (size_t i = 0;i < s; ++i) {
        value_type v;
        iarc >> v;
        insert(v);
      }
    }

    void put(const value_type &v) {
      // try to insert into the container
<<<<<<< HEAD
      container->put(v);
    }

    void put(const Key& k, const Value& v) {
      put(std::make_pair(k, v));
=======
      (*this)[v.first] = v.second;
    }

    void put(const Key& k, const Value& v) {
      (*this)[k] = v;
>>>>>>> ffc8ec4e
    }

    std::pair<bool, Value> get(const Key& k) const {
      const_iterator iter = find(k);
      return std::make_pair(iter == end(), iter->second);
    }
  };

}; // end of graphlab namespace

#endif<|MERGE_RESOLUTION|>--- conflicted
+++ resolved
@@ -233,12 +233,9 @@
 
     // The primary storage. Used by all sequential accessors.
     container_type* container;
-<<<<<<< HEAD
-=======
 
     // excess elements which refuse to be inserted go here.
     spill_type  spill;
->>>>>>> ffc8ec4e
 
     // the hash function to use. hashes a pair<key, value> to hash(key)
     hash_redirect hashfun;
@@ -474,19 +471,11 @@
 
     void put(const value_type &v) {
       // try to insert into the container
-<<<<<<< HEAD
-      container->put(v);
-    }
-
-    void put(const Key& k, const Value& v) {
-      put(std::make_pair(k, v));
-=======
       (*this)[v.first] = v.second;
     }
 
     void put(const Key& k, const Value& v) {
       (*this)[k] = v;
->>>>>>> ffc8ec4e
     }
 
     std::pair<bool, Value> get(const Key& k) const {
